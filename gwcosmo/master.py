--- conflicted
+++ resolved
@@ -20,27 +20,17 @@
 
 class MasterEquation(object):
     """
-<<<<<<< HEAD
-    A class to hold all the individual components of the "master equation" (someone please suggest a better name), and stitch them together in the right way
-    """    
-    def __init__(self,H0,galaxy_catalog,pdet,mth=18.0,linear=False,weighted=False):
-=======
     A class to hold all the individual components of the posterior for H0,
     and methods to stitch them together in the right way.
     """
-    def __init__(self,H0,galaxy_catalog,pdet,mth=18.0,linear=False):
->>>>>>> 00b6d4bd
+    def __init__(self,H0,galaxy_catalog,pdet,mth=18.0,linear=False,weighted=False):
         self.H0 = H0
         self.galaxy_catalog = galaxy_catalog
         self.pdet = pdet
         self.mth = mth # TODO: get this from galaxy_catalog, not explicitly
         self.linear = linear
-<<<<<<< HEAD
         self.weighted = weighted
         
-=======
-
->>>>>>> 00b6d4bd
         self.pDG = None
         self.pGD = None
         self.pnGD = None
@@ -72,7 +62,6 @@
         # loop over all possible galaxies
         for i in range(nGal):
             gal = self.galaxy_catalog.get_galaxy(i)
-<<<<<<< HEAD
             
             if self.weighted:
                 weight = L_mdl(gal.m,dl_zH0(gal.z,self.H0)) # TODO: make this compatible with all galaxy catalogs (ie make gal.m universal)
@@ -81,8 +70,6 @@
                 weight = 1.0
                 weightnorm = 1.0
             
-=======
->>>>>>> 00b6d4bd
             # TODO: add possibility of using skymaps/other ways of using gw data
             if skymap2d is not None:
                 tempsky = skymap2d.skyprob(gal.ra,gal.dec) # TODO: test fully and integrate into px_H0nG
@@ -137,8 +124,6 @@
         
         # TODO: vectorize this if possible
         for i in range(len(self.H0)):
-<<<<<<< HEAD
-            
             
             if self.weighted:
                 def I(z,M):
@@ -146,10 +131,6 @@
             else:
                 def I(z,M):
                     return SchechterMagFunction(H0=self.H0[i])(M)*self.pdet.pD_dl_eval(dl_zH0(z,self.H0[i],linear=self.linear))*pz_nG(z)
-=======
-            def I(z,M):
-                return SchechterMagFunction(H0=self.H0[i])(M)*self.pdet.pD_dl_eval(dl_zH0(z,self.H0[i],linear=self.linear))*pz_nG(z)
->>>>>>> 00b6d4bd
             
             # Mmin and Mmax currently corresponding to 10L* and 0.001L* respectively, to correspond with MDC
             # Will want to change in future.
@@ -186,20 +167,16 @@
         distkernel = event_data.lineofsight_distance()
 
         for i in range(len(self.H0)):
-<<<<<<< HEAD
-        
+
             if self.weighted:
                 def Inum(z,M):
-                    return distkernel(dl_zH0(z,self.H0[i],linear=self.linear))*pz_nG(z)*L_M(M)*SchechterMagFunction(H0=self.H0[i])(M)/dl_zH0(z,self.H0[i],linear=self.linear)**2 # remove dl^2 prior from samples
+                    return distkernel(dl_zH0(z,self.H0[i],linear=self.linear))*pz_nG(z) \
+                *L_M(M)*SchechterMagFunction(H0=self.H0[i])(M)/dl_zH0(z,self.H0[i],linear=self.linear)**2 # remove dl^2 prior from samples
             else:
                 def Inum(z,M):
-                    return distkernel(dl_zH0(z,self.H0[i],linear=self.linear))*pz_nG(z)*SchechterMagFunction(H0=self.H0[i])(M)/dl_zH0(z,self.H0[i],linear=self.linear)**2 # remove dl^2 prior from samples
-                
-=======
-            def Inum(z,M):
-                return distkernel(dl_zH0(z,self.H0[i],linear=self.linear))*pz_nG(z) \
-            *SchechterMagFunction(H0=self.H0[i])(M)/dl_zH0(z,self.H0[i],linear=self.linear)**2 # remove dl^2 prior from samples
->>>>>>> 00b6d4bd
+                    return distkernel(dl_zH0(z,self.H0[i],linear=self.linear))*pz_nG(z) \
+                *SchechterMagFunction(H0=self.H0[i])(M)/dl_zH0(z,self.H0[i],linear=self.linear)**2 # remove dl^2 prior from samples
+
             Mmin = M_Mobs(self.H0[i],-22.96)
             Mmax = M_Mobs(self.H0[i],-12.96)
 
@@ -219,18 +196,13 @@
         den = np.zeros(len(self.H0))
         
         for i in range(len(self.H0)):
-<<<<<<< HEAD
-            
+
             if self.weighted:
                 def I(z,M):
                     return L_M(M)*SchechterMagFunction(H0=self.H0[i])(M)*self.pdet.pD_dl_eval(dl_zH0(z,self.H0[i],linear=self.linear))*pz_nG(z)
             else:
                 def I(z,M):
                     return SchechterMagFunction(H0=self.H0[i])(M)*self.pdet.pD_dl_eval(dl_zH0(z,self.H0[i],linear=self.linear))*pz_nG(z)
-=======
-            def I(z,M):
-                return SchechterMagFunction(H0=self.H0[i])(M)*self.pdet.pD_dl_eval(dl_zH0(z,self.H0[i],linear=self.linear))*pz_nG(z)
->>>>>>> 00b6d4bd
             
             Mmin = M_Mobs(self.H0[i],-22.96)
             Mmax = M_Mobs(self.H0[i],-12.96)
