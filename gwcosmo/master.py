"""
Master Equation
Rachel Gray, John Veitch, Ignacio Magana
"""
from __future__ import absolute_import

import lal
import numpy as np
import sys
import matplotlib 
matplotlib.use('agg')
import matplotlib.pyplot as plt
import healpy as hp

from scipy.integrate import quad, dblquad
from scipy.stats import ncx2, norm
from astropy import constants as const
from astropy import units as u
import gwcosmo

from .utilities.standard_cosmology import *
from .utilities.schechter_function import *
from .utilities.basic import *

class MasterEquation(object):
    """
    A class to hold all the individual components of the posterior for H0,
    and methods to stitch them together in the right way.
    """
    def __init__(self,H0,galaxy_catalog,pdet,linear=False,weighted=False,counterparts=False):
        self.H0 = H0
        self.galaxy_catalog = galaxy_catalog
        self.pdet = pdet
        self.mth = galaxy_catalog.mth()
        self.linear = linear
        self.weighted = weighted
        self.counterparts = counterparts
        
        self.pDG = None
        self.pGD = None
        self.pnGD = None
        self.pDnG = None
        self.pG = None
        self.PnG = None
        
        # Note that zmax is an artificial limit that should be well above any redshift value that could impact the results for the considered H0 values.
        # Also note, when zmax is set too high (ie 6.0), it can cause px_H0nG to incorrectly evaluate to 0 for some values of H0.
        self.distmax = pdet.pD_distmax()
        self.zmax = z_dlH0(self.distmax,H0=max(self.H0),linear=self.linear) 

    def px_H0G(self,event_data,skymap2d=None):
        """
        The likelihood of the GW data given the source is in the catalogue and given H0 (will eventually include luminosity weighting). 
        
        Takes an array of H0 values, a galaxy catalogue, and posterior samples/skymap for 1 event.
        Creates a likelihood using the samples/skymap.
        Evaluates the likelihood at the location of every galaxy in 99% sky area of event.
        Sums over these values.
        Returns an array of values corresponding to different values of H0.
        """
        nGal = self.galaxy_catalog.nGal()
        num = np.zeros(len(self.H0))
        
        # loop over all possible galaxies
        skykernel = event_data.compute_2d_kde()
        distkernel = event_data.lineofsight_distance()
        for i in range(nGal):
            gal = self.galaxy_catalog.get_galaxy(i)

            if self.weighted:
                weight = L_mdl(gal.m,dl_zH0(gal.z,self.H0)) # TODO: make this compatible with all galaxy catalogs (ie make gal.m universal)
            else:
                weight = 1.0

            # TODO: add possibility of using skymaps/other ways of using gw data
            if skymap2d is not None:
                tempsky = skymap2d.skyprob(gal.ra,gal.dec) # TODO: test fully and integrate into px_H0nG
            else:
                tempsky = skykernel.evaluate([gal.ra,gal.dec])*4.0*np.pi/np.cos(gal.dec) # remove uniform sky prior from samples

            tempdist = distkernel(dl_zH0(gal.z,self.H0,linear=self.linear))/dl_zH0(gal.z,self.H0,linear=self.linear)**2 # remove dl^2 prior from samples

            num += tempdist*tempsky*weight
        
        return num


    def pD_H0G(self):
        """
        The normalising factor for px_H0G.
        
        Takes an array of H0 values and a galaxy catalogue.
        Evaluates detection probability at the location of every galaxy in the catalogue.
        Sums over these values.
        Returns an array of values corresponding to different values of H0.
        """  
        nGal = self.galaxy_catalog.nGal()
        
        if self.counterparts == True:
            print('counterparts')
            
            den = np.zeros(len(self.H0))
            catalog = gwcosmo.catalog.galaxyCatalog()
            catalog.load_glade_catalog()
            nGal = catalog.nGal()
            for i in range(nGal):
                gal = catalog.get_galaxy(i)

                if self.weighted:
                    weight = L_mdl(gal.m,dl_zH0(gal.z,self.H0)) # TODO: make this compatible with all galaxy catalogs (ie make gal.m universal)
                else:
                    weight = 1.0

                den += self.pdet.pD_dl_eval(dl_zH0(gal.z,self.H0,linear=self.linear))*weight            

        else:
            den = np.zeros(len(self.H0))       
            for i in range(nGal):
                gal = self.galaxy_catalog.get_galaxy(i)

                if self.weighted:
                    weight = L_mdl(gal.m,dl_zH0(gal.z,self.H0)) # TODO: make this compatible with all galaxy catalogs (ie make gal.m universal)
                else:
                    weight = 1.0

                den += self.pdet.pD_dl_eval(dl_zH0(gal.z,self.H0,linear=self.linear))*weight

        self.pDG = den
        return self.pDG


    def pG_H0D(self):
        """
        The probability that the host galaxy is in the catalogue given detection and H0.
        
        Takes an array of H0 values, and the apparent magnitude threshold of the galaxy catalogue.
        Integrates p(M|H0)*p(z)*p(D|dL(z,H0)) over z and M, incorporating mth into limits.  Should be internally normalised.
        Returns an array of probabilities corresponding to different H0s.
        """  
        # Warning - this integral misbehaves for small values of H0 (<25 kms-1Mpc-1).  TODO: fix this.
        num = np.zeros(len(self.H0)) 
        den = np.zeros(len(self.H0))
        
        # TODO: vectorize this if possible
        for i in range(len(self.H0)):
            
            def I(z,M):
                temp = SchechterMagFunction(H0=self.H0[i])(M)*self.pdet.pD_dl_eval(dl_zH0(z,self.H0[i],linear=self.linear))*pz_nG(z)
                if self.weighted:
                    return temp*L_M(M)
                else:
                    return temp
            
            # Mmin and Mmax currently corresponding to 10L* and 0.001L* respectively, to correspond with MDC
            # Will want to change in future.
            # TODO: test how sensitive this result is to changing Mmin and Mmax.
            Mmin = M_Mobs(self.H0[i],-22.96)
            Mmax = M_Mobs(self.H0[i],-12.96)
            
            num[i] = dblquad(I,Mmin,Mmax,lambda x: 0,lambda x: z_dlH0(dl_mM(self.mth,x),self.H0[i],linear=self.linear),epsabs=0,epsrel=1.49e-4)[0]
            den[i] = dblquad(I,Mmin,Mmax,lambda x: 0,lambda x: self.zmax,epsabs=0,epsrel=1.49e-4)[0]

        self.pGD = num/den
        return self.pGD    


    def pnG_H0D(self):
        """
        The probability that a galaxy is not in the catalogue given detection and H0
        
        Returns the complement of pG_H0D.
        """
        if all(self.pGD)==None:
            self.pGD = self.pG_H0D()
        self.pnGD = 1.0 - self.pGD
        return self.pnGD
       
        
    def px_H0nG(self,event_data):
        """
        The likelihood of the GW data given not in the catalogue and H0
        
        Takes an array of H0 values, an apparent magnitude threshold, and posterior samples/skymap for 1 event.
        Creates a likelihood using the samples/skymap: p(x|dL,Omega).
        Integrates p(x|dL(z,H0))*p(z)*p(M|H0) over z and M, incorporating mth into limits.
        Returns an array of values corresponding to different values of H0.
        """
        num = np.zeros(len(self.H0))
        
        distkernel = event_data.lineofsight_distance()

        for i in range(len(self.H0)):

            def Inum(z,M):
                temp = distkernel(dl_zH0(z,self.H0[i],linear=self.linear))*pz_nG(z) \
            *SchechterMagFunction(H0=self.H0[i])(M)/dl_zH0(z,self.H0[i],linear=self.linear)**2 # remove dl^2 prior from samples
                if self.weighted:
                    return temp*L_M(M)
                else:
                    return temp

            Mmin = M_Mobs(self.H0[i],-22.96)
            Mmax = M_Mobs(self.H0[i],-12.96)

            num[i] = dblquad(Inum,Mmin,Mmax,lambda x: z_dlH0(dl_mM(self.mth,x),self.H0[i],linear=self.linear),lambda x: self.zmax,epsabs=0,epsrel=1.49e-4)[0]

        return num


    def pD_H0nG(self):
        """
        Normalising factor for px_H0nG
        
        Takes an array of H0 values and an apparent magnitude threshold.
        Integrates p(D|dL(z,H0))*p(z)*p(M|H0) over z and M, incorporating mth into limits.
        Returns an array of values corresponding to different values of H0.
        """  
        # TODO: same fixes as for pG_H0D 
        den = np.zeros(len(self.H0))

        for i in range(len(self.H0)):

            def I(z,M):
                temp = SchechterMagFunction(H0=self.H0[i])(M)*self.pdet.pD_dl_eval(dl_zH0(z,self.H0[i],linear=self.linear))*pz_nG(z)
                if self.weighted:
                    return temp*L_M(M)
                else:
                    return temp

            Mmin = M_Mobs(self.H0[i],-22.96)
            Mmax = M_Mobs(self.H0[i],-12.96)

            den[i] = dblquad(I,Mmin,Mmax,lambda x: z_dlH0(dl_mM(self.mth,x),self.H0[i],linear=self.linear),lambda x: self.zmax,epsabs=0,epsrel=1.49e-4)[0]

        self.pDnG = den   
        return self.pDnG


    def pH0_D(self,prior='uniform'):
        """
        The prior probability of H0 given a detection
        
        Takes an array of H0 values and a choice of prior.
        Integrates p(D|dL(z,H0))*p(z) over z
        Returns an array of values corresponding to different values of H0.
        """
        pH0 = np.zeros(len(self.H0))
        for i in range(len(self.H0)):
            def I(z):
                return self.pdet.pD_dl_eval(dl_zH0(z,self.H0[i],linear=self.linear))*pz_nG(z)
            pH0[i] = quad(I,0,self.zmax,epsabs=0,epsrel=1.49e-4)[0]

        if prior == 'jeffreys':
            return pH0/self.H0  
        else:
            return pH0
            
    def pH0(self,prior='log'):
        """
        The prior probability of H0 independent of detection
        
        Takes an array of H0 values and a choice of prior.
        """
        if prior == 'uniform':
            return np.ones(len(self.H0))
        if prior == 'log':
            return 1./self.H0
        
    def likelihood(self,event_data,complete=False,skymap2d=None):
        """
        The likelihood for a single event
        
        Parameters
        ----
        event_data : posterior samples (distance, ra, dec)
        complete : boolean
                    Is catalogue complete?
        skymap2d : KDe for skymap
        """    
        dH0 = self.H0[1]-self.H0[0]
        
        pxG = self.px_H0G(event_data,skymap2d)
        if all(self.pDG)==None:
            self.pDG = self.pD_H0G()
        
        if complete==True:
            likelihood = pxG/self.pDG 
        else:
            if all(self.pGD)==None:
                self.pGD = self.pG_H0D()
            if all(self.pnGD)==None:
                self.pnGD = self.pnG_H0D()
            if all(self.pDnG)==None:
                self.pDnG = self.pD_H0nG()
                
            pxnG = self.px_H0nG(event_data)

            likelihood = self.pGD*(pxG/self.pDG) + self.pnGD*(pxnG/self.pDnG)
            
<<<<<<< HEAD
        return likelihood/np.sum(likelihood)/dH0
    
    def extract_galaxies(self):
        nGal = self.galaxy_catalog.nGal()
        ra = np.zeros(nGal)
        dec = np.zeros(nGal)
        z = np.zeros(nGal)
        lumB = np.zeros(nGal)
        for i in range(nGal):
            gal = self.galaxy_catalog.get_galaxy(i)
            ra[i] = gal.ra
            dec[i] = gal.dec
            z[i] = gal.z
            lumB[i] = gal.lumB
        if all(lumB) == 0: #for mdc1 and mdc2
            lumB = np.ones(nGal)
        return ra, dec, z, lumB

    #Completion specific to catalog #TODO: Figure out place where to put this.   
    def pd(self,x,lumB,dist):
        blue_luminosity_density = np.cumsum(lumB)[np.argmax(dist>73.)]/(4.0*np.pi*0.33333*np.power(73.0,3))
        coverh = (const.c.to('km/s') / (70 * u.km / u.s / u.Mpc)).value
        tmpd = coverh * x
        tmpp = (3.0*coverh*4.0*np.pi*0.33333*blue_luminosity_density*(tmpd-50.0)**2)
        return np.ma.masked_where(tmpd<50.,tmpp).filled(0)

class PixelBasedLikelihood(MasterEquation):
    """
    Likelihood for a single event, evaluated using a pixel based sky map
    p(x|D, H0, I)
    Parameters
    ----
    H0 : np.ndarray
        Vector of H0 values
    catalogue : gwcosmo.prior.galaxyCatalog
        Galaxy catalogue
    skymap3d  : ligo.skymap.kde.SkyKDE
        Skymap for this event
    pdet      : gwcosmo.likelihood.detection_probability.DetectionProbability
        Detection probability class
    GMST      : float
        Greenwich Mean Sidereal Time for this event
    Optional Arguments
    ----
    linear : boolean
        Use linear cosmology?
    weighted : boolean
        Use luminosity weighting?
    counterparts : boolean
        Event has a counterpart?
    """
    def __init__(self, H0, catalog, skymap3d, GMST, pdet, linear=False, weighted=False, counterparts=False):
        super(PixelBasedLikelihood,self).__init__(H0,catalog,pdet,linear=linear,weighted=weighted,use_3d_kde=True,counterparts=counterparts)
        from ligo.skymap.bayestar import rasterize
        self.pixelmap = rasterize(skymap3d.as_healpix())
        self.skymap = skymap3d
        self.npix = len(self.pixelmap)
        self.nside = hp.npix2nside(self.npix)
        self.gmst = GMST
        
        # For each pixel in the sky map, build a list of galaxies and the effective magnitude threshold
        self.pixel_cats = [ [] for _ in range(self.galaxy_catalog.nGal()) ]
        ra, dec, _, _ = self.extract_galaxies()
        theta = np.pi/2.0 - dec
        pix_idx = hp.ang2pix(self.nside, theta, ra,nest=True)
        for j in pix_idx:
            self.pixel_cats[j].append(self.galaxy_catalog.get_galaxy(j))
        #for pix in range(self.npix):
        #    self.mths[pix] = np.max([g.lumB for g in self.pixel_cats[pix]])
        self.mths = np.full((self.npix),18.0) # just for testing
        
    def likelihood(self, H0):
        """
        Return likelihood of this event, given H0.
        
        Parameters
        ----
        H0 : float or ndarray
            Value of H0
        """
        return np.sum([self.pixel_likelihood(H0, i) for i in range(self.npix)])*self.pixel_pD(H0)
        
    def pixel_likelihood(self, H0, pixel):
        """
        Compute the likelihood for a given pixel
        """
        pG = self.pixel_pG_D(H0,pixel)
        pnG = self.pixel_pnG_D(H0,pixel,pG=pG)
        return self.pixel_pD(H0,pixel)*(self.pixel_likelihood_G(H0,pixel)*pG \
                + self.pixel_likelihood_notG(H0,pixel)*pnG)      
        #return self.pixel_likelihood_G(H0,pixel)*self.pixel_pG_D(H0,pixel) \
        #        + self.pixel_likelihood_notG(H0,pixel)*self.pixel_pnG_D(H0,pixel)
        
    def pixel_likelihood_G(self,H0,pixel):
        """
        p(x | H0, D, G, pix)
        """
        theta, ra = hp.pix2ang(self.nside,pixel,nest=True)
        dec = np.pi/2.0 - theta
        spl = self.pdet.pDdl_radec(ra,dec,self.gmst)
        weight,distmu,distsigma,distnorm = self.skymap(np.array([[ra,dec]]),distances=True)
        
        val = np.zeros(len(H0))
        for i,h0 in enumerate(H0):
            for gal in self.pixel_cats[pixel]:
                dl = dl_zH0(gal.z,h0, linear=self.linear)
                #galprob = self.skymap.posterior_spherical(np.array([[gal.ra,gal.dec,dl]])) #TODO: figure out if using this version is okay normalisation-wise
                galprob = weight*norm.pdf(dl,distmu,distsigma)/distnorm
                detprob = self.pdet.pD_dl_eval(dl, spl)
                val[i] += galprob/detprob
        return val
        
    
    def pixel_likelihood_notG(self,H0,pixel):
        """
        p(x | H0, D, notG, pix)
        """
        theta, ra = hp.pix2ang(self.nside,pixel,nest=True)
        dec = np.pi/2.0 - theta
        spl = self.pdet.pDdl_radec(ra,dec,self.gmst)
        weight,distmu,distsigma,distnorm = self.skymap(np.array([[ra,dec]]),distances=True)
        mth = self.mths[pixel]
        
        num = np.zeros(len(H0))
        den = np.zeros(len(H0))
        
        for i,h0 in enumerate(H0):
            def Inum(z,M):
                temp = pz_nG(z)*SchechterMagFunction(H0=h0)(M)*weight*norm.pdf(dl_zH0(z,h0,linear=self.linear),distmu,distsigma)/distnorm
                if self.weighted:
                    return temp*L_M(M)
                else:
                    return temp

            def Iden(z,M):
                temp = SchechterMagFunction(H0=h0)(M)*self.pdet.pD_dl_eval(dl_zH0(z,h0,linear=self.linear),spl)*pz_nG(z)
                if self.weighted:
                    return temp*L_M(M)
                else:
                    return temp
         
        #def dentemp(z,M):
        #    return SchechterMagFunction(H0=H0)(M)*self.pdet.pD_dl_eval(dl_zH0(z,H0,linear=self.linear),spl)*pz_nG(z)
        #if self.weighted:
        #    def Iden(z,M):
        #        return dentemp(z,M)*L_M(M)
        #else:
        #    def Iden(z,M):
        #        return dentemp(z,M)
               
            Mmin = M_Mobs(h0,-22.96)
            Mmax = M_Mobs(h0,-12.96)
        
            num[i] = dblquad(Inum,Mmin,Mmax,lambda x: z_dlH0(dl_mM(mth,x),h0,linear=self.linear),lambda x: self.zmax,epsabs=1.49e-9,epsrel=1.49e-9)[0]
            den[i] = dblquad(Iden,Mmin,Mmax,lambda x: z_dlH0(dl_mM(mth,x),h0,linear=self.linear),lambda x: self.zmax,epsabs=1.49e-9,epsrel=1.49e-9)[0]
            #num[i] = dblquad(Inum,Mmin,Mmax,lambda x: z_dlH0(dl_mM(mth,x),h0,linear=self.linear),lambda x: self.zmax,epsabs=0,epsrel=1.49e-3)[0]
            #den[i] = dblquad(Iden,Mmin,Mmax,lambda x: z_dlH0(dl_mM(mth,x),h0,linear=self.linear),lambda x: self.zmax,epsabs=0,epsrel=1.49e-3)[0]        
        return num/den

    def pixel_pG_D(self,H0,pixel):
        """
        p(G|D, pix)
        """
        theta, ra = hp.pix2ang(self.nside,pixel,nest=True)
        dec = np.pi/2.0 - theta
        spl = self.pdet.pDdl_radec(ra,dec,self.gmst)
        mth = self.mths[pixel]
        num = np.zeros(len(H0))
        den = np.zeros(len(H0))
        
        for i,h0 in enumerate(H0):
            if self.weighted:
                def I(z,M):
                    return L_M(M)*SchechterMagFunction(H0=h0)(M)*self.pdet.pD_dl_eval(dl_zH0(z,h0,linear=self.linear),spl)*pz_nG(z)
            else:
                def I(z,M):
                    return SchechterMagFunction(H0=h0)(M)*self.pdet.pD_dl_eval(dl_zH0(z,h0,linear=self.linear),spl)*pz_nG(z)
        
        # Mmin and Mmax currently corresponding to 10L* and 0.001L* respectively, to correspond with MDC
        # Will want to change in future.
        # TODO: test how sensitive this result is to changing Mmin and Mmax.
        
            Mmin = M_Mobs(h0,-22.96)
            Mmax = M_Mobs(h0,-12.96)
            num[i] = dblquad(I,Mmin,Mmax,lambda x: 0,lambda x: z_dlH0(dl_mM(mth,x),h0,linear=self.linear),epsabs=0,epsrel=1.49e-4)[0]
            den[i] = dblquad(I,Mmin,Mmax,lambda x: 0,lambda x: self.zmax,epsabs=0,epsrel=1.49e-4)[0]

        return num/den
    
    def pixel_pnG_D(self, H0, pixel,pG=None):
        """
        p(notG | D, pix)
        """
        if all(pG) != None:
            return 1.0 - pG
        else:
            return 1.0 - self.pixel_pG_D(H0,pixel)
            
    def pixel_pD(self,H0,pixel):
        """
        p(D|H0,pix)
        """
        theta, ra = hp.pix2ang(self.nside,pixel,nest=True)
        dec = np.pi/2.0 - theta
        spl = self.pdet.pDdl_radec(ra,dec,self.gmst)
        num = np.zeros(len(H0))
        
        for i,h0 in enumerate(H0):
            if self.weighted:
                def I(z,M):
                    return L_M(M)*SchechterMagFunction(H0=h0)(M)*self.pdet.pD_dl_eval(dl_zH0(z,h0,linear=self.linear),spl)*pz_nG(z)
            else:
                def I(z,M):
                    return SchechterMagFunction(H0=h0)(M)*self.pdet.pD_dl_eval(dl_zH0(z,h0,linear=self.linear),spl)*pz_nG(z)
        
        # Mmin and Mmax currently corresponding to 10L* and 0.001L* respectively, to correspond with MDC
        # Will want to change in future.
        # TODO: test how sensitive this result is to changing Mmin and Mmax.
        
            Mmin = M_Mobs(h0,-22.96)
            Mmax = M_Mobs(h0,-12.96)
            num[i] = dblquad(I,Mmin,Mmax,lambda x: 0,lambda x: self.zmax,epsabs=0,epsrel=1.49e-4)[0]

        return num
        
    def pD(self,H0):
        """
        p(D|H0)
        """
        spl = self.pdet.interp_average
        num = np.zeros(len(H0))
        
        for i,h0 in enumerate(H0):
            if self.weighted:
                def I(z,M):
                    return L_M(M)*SchechterMagFunction(H0=h0)(M)*self.pdet.pD_dl_eval(dl_zH0(z,h0,linear=self.linear),spl)*pz_nG(z)
            else:
                def I(z,M):
                    return SchechterMagFunction(H0=h0)(M)*self.pdet.pD_dl_eval(dl_zH0(z,h0,linear=self.linear),spl)*pz_nG(z)
        
        # Mmin and Mmax currently corresponding to 10L* and 0.001L* respectively, to correspond with MDC
        # Will want to change in future.
        # TODO: test how sensitive this result is to changing Mmin and Mmax.
        
            Mmin = M_Mobs(h0,-22.96)
            Mmax = M_Mobs(h0,-12.96)
            num[i] = dblquad(I,Mmin,Mmax,lambda x: 0,lambda x: self.zmax,epsabs=0,epsrel=1.49e-4)[0]

        return num
    

class PixelCatalog(object):
    """
    Data for each pixel
    """
    galaxies=None
    mth = None

class pofH0(object):
    """
    Class that contains ingredients necessary to compute P(H0) in a different way.
    """
    def __init__(self,H0,galaxy_catalog,pdet,linear=False,zmax=1.0,dmax=400.0,cfactor=1.0, option='GW170817'):
        self.H0 = H0
        self.galaxy_catalog = galaxy_catalog
        self.pdet = pdet
        self.linear = linear
        self.dmax = dmax
        self.zmax = zmax
        self.cfactor = cfactor
        
        self.post = None
        self.like = None
        self.norm = None
        self.psi = None
        self.prior_ = None
        
        self.prior_type = None
        self.dH0 = self.H0[1] - self.H0[0]
        self.option = option
    
    def prior(self, prior_type='log'):
        self.prior_type = prior_type
        if prior_type == 'log':
            self.prior_ = 1./self.H0
            return self.prior_
        if prior_type == 'uniform':
            self.prior_ = np.ones(len(self.H0))
            return self.prior_
        
    def psiH0(self):
        """
        The infamous H0**3 term.
        """
        pH0 = np.zeros(len(self.H0))
        for i in range(len(self.H0)):
            def I(z):
                return self.pdet.pD_dl_eval(dl_zH0(z,self.H0[i],linear=self.linear))*pz_nG(z)
        pH0[i] = quad(I,0,self.zmax,epsabs=0,epsrel=1.49e-4)[0]
        #self.psi = pH0/(np.sum(pH0)*self.dH0)
        #return pH0/(np.sum(pH0)*self.dH0)
        self.psi = self.H0**3
        return self.psi
    
    def likelihood(self,event_data):
        """
        The likelihood for a single event.
        """
        ra, dec, dist, z, lumB = self.extract_galaxies()
            
        ph = np.zeros(len(self.H0))
        for k, x in enumerate(self.H0):
            coverh = (const.c.to('km/s') / (x * u.km / u.s / u.Mpc)).value
            ph[k] = event_data.compute_3d_probability(ra, dec, dist, z, lumB, coverh)
            completion = self.cfactor * self.pd( event_data.distance / coverh, lumB, dist, self.option ) / ( 4.0 * np.pi )
            if self.option == 'GW170817':
                epsilon = 0.5*(1 - np.tanh(3.3*np.log(event_data.distance/80.)))
            if self.option == 'MDC1':
                epsilon = 0.5*(1 - np.tanh(2.8*np.log(event_data.distance/90.)))
            ph[k] = ( ph[k] + np.mean( (completion ) / ((event_data.distance/coverh)**2) ) )
            print(ph[k])
        self.like = ph
        return self.like
    
    def normalization(self):
        """
        The normalization for a single event.
        """
        ra, dec, dist, z, lumB = self.extract_galaxies()
        
        normalization = np.ones(len(self.H0))
        for k, x in enumerate(self.H0):
            zmax = ( (self.dmax * u.Mpc) * (x * u.km / u.s / u.Mpc) / const.c.to('km/s') ).value
            tmpz = np.linspace(0.00001,zmax,100)
            coverh = (const.c.to('km/s') / ( x * u.km / u.s / u.Mpc )).value
            tmpr = z * coverh
            epsilon = 0.5*(1 - np.tanh(3.3*np.log(tmpr/80.)))
            epLumB = lumB * epsilon
            dz = tmpz[1]-tmpz[0]
            completion = self.cfactor*self.pd(tmpz,lumB,dist,self.option)
            if self.option == 'GW170817':
                epsilon = 0.5*(1 - np.tanh(3.3*np.log(coverh*tmpz/80.)))
            if self.option == 'MDC1':
                epsilon = 0.5*(1 - np.tanh(2.8*np.log(coverh*tmpz/90.)))
            tmpnorm = 0.0
            tmpnorm = np.sum(epLumB) + np.sum(epsilon*completion)*dz
            normalization[k] = tmpnorm
        self.norm = normalization
        return self.norm
    
    def posterior(self, event_data, prior_type='log'):
        """
        The posterior for a single event.
        """
        if self.like is None:
            print("Calculating aofh")
            norm = self.normalization()
            psi = self.psiH0()
            if prior_type == 'log':
                prior = self.prior('log')
            if prior_type == 'uniform':
                prior = self.prior('uniform')
            print("Setting up" + str(prior_type) + "prior")
            print("Calculating likelihood from H0 = " + str(self.H0[0]) + " to " + str(self.H0[-1]) + ", " + str(len(self.H0)) + " bins...")
            like = self.likelihood(event_data)

            self.like = like
            self.norm = norm
            self.psi = psi
            self.prior_ = prior
            self.prior_type = prior_type

        posterior=self.like*self.prior_*self.psi/self.norm
        self.post = posterior/np.sum(posterior*self.dH0)
        return self.post
    
    def plot(self,fname='posterior.pdf'):
        """
        Make plot of P(H0).
        """
        if self.post is None:
            print("Calculate posterior first fool...")
            return 0
        else:
            fig, ax = plt.subplots()
            ax.plot(self.H0,self.post,linewidth=2,color='orange',label='Posterior')
            if self.prior_type == 'log':
                ax.plot(self.H0,self.prior_/np.sum(self.prior_*self.dH0),'g-.',linewidth=2,label='Log Prior')
            if self.prior_type == 'uniform':
                ax.plot(self.H0,self.prior_/np.sum(self.prior_*self.dH0),'g-.',linewidth=2,label='Uniform Prior')
            ax.axvline(70.,0.0, 1,color='r', label='$H_0$ = 70 (km s$^{-1}$ Mpc$^{-1}$)')
            ax.set_xlabel('$H_0$ (km s$^{-1}$ Mpc$^{-1}$)',size='large')
            ax.set_ylabel('$p(H_0|data)$ (km$^{-1}$ s Mpc)',size='large')
            legend = ax.legend(loc='upper right', shadow=True, fontsize='medium')
            legend.get_frame().set_facecolor('#FFFFFF')
            fig.savefig(fname,format='pdf')
            plt.show()
            
    #place this somewhere in catalog modules..
    def extract_galaxies(self):
        nGal = self.galaxy_catalog.nGal()
        ra = np.zeros(nGal)
        dec = np.zeros(nGal)
        dist = np.zeros(nGal)
        z = np.zeros(nGal)
        lumB = np.zeros(nGal)
        for i in range(nGal):
            gal = self.galaxy_catalog.get_galaxy(i)
            ra[i] = gal.ra
            dec[i] = gal.dec
            dist[i] = gal.distance
            z[i] = gal.z
            lumB[i] = gal.lumB
        return ra, dec, dist, z, lumB

    #place this somewhere specific to glade... preprocessing?       
    def pd(self,x,lumB,dist,option):
        option = self.option
        if option == 'GW170817':
            blue_luminosity_density = np.cumsum(lumB)[np.argmax(dist>73.)]/(4.0*np.pi*0.33333*np.power(73.0,3))
            coverh = (const.c.to('km/s') / (70 * u.km / u.s / u.Mpc)).value
            tmpd = coverh * x
            tmpp = (3.0*coverh*4.0*np.pi*0.33333*blue_luminosity_density*(tmpd-50.0)**2)
            return np.ma.masked_where(tmpd<50.,tmpp).filled(0)
        if option == 'MDC1':
            blue_luminosity_density = 0.00013501121143
            coverh = (const.c.to('km/s') / (70 * u.km / u.s / u.Mpc)).value
            tmpd = coverh * x
            tmpp = (3.0*coverh*4.0*np.pi*0.33333*blue_luminosity_density*(tmpd-0.0)**2)
            return ma.masked_where(tmpd<435.,tmpp).filled(0)

class PRB(object):
    """
    Class that contains ingredients necessary to compute P(H0) in a PRB way.
    """
    def __init__(self,H0,galaxy_catalog,pdet,linear=False,zmax=1.0,dmax=400.0):
        self.H0 = H0
        self.galaxy_catalog = galaxy_catalog
        self.pdet = pdet
        self.linear = linear
        self.dmax = dmax
        self.zmax = zmax        

    def p_G(self):
        """
        The prior probability that a galaxy is in the catalog.
        """
        L0 = 1.98e-2 # Kopparapu et al
        #def I(z):
        #    return L0*z**2
        I = lambda x: L0*x**2
        
        nGal = self.galaxy_catalog.nGal()
        zgal = np.zeros(nGal)
        for i in range(nGal):
            gal = self.galaxy_catalog.get_galaxy(i)
            zgal[i] = gal.z
        zgal = np.sort(zgal)
        zs = max(zgal)
        
        dl = np.linspace(0.1,self.dmax,20)
        zH0 = dl*self.H0/const.c.to('km/s').value
    
        zG = np.zeros(len(self.H0))
        znG = np.zeros(len(self.H0))
        for i in range(len(self.H0)):
            if zH0[i] < zs:
                zG[i] = zH0[i]
            else: 
                znG[i] = zH0[i]
        
        LG = L0*pz_nG(zG)/quad(I, 0., zs)[0]
        LnG = L0*pz_nG(znG)/quad(I, zs, self.zmax)[0]
        return LG/(LG + LnG)

    def p_nG(self):
        """
        The prior probability that a galaxy is not in the catalog.
        
        Returns the complement of pG.
        """
        return 1.0 - self.p_G()
    
    def likelihood_PRB(self,event_data):
        """
        The likelihood for a single event
        """ 
        pG = self.p_G()
        pnG = self.p_nG()
        
        dH0 = self.H0[1]-self.H0[0]
        
        #pxG = self.px_H0G(event_data)
        pxG = self.px_H0G3D(event_data)
        pxnG = self.px_H0nG(event_data)

        likelihood_prb = pG*pxG + pnG*pxnG
            
        return likelihood_prb
=======
        return likelihood/np.sum(likelihood)/dH0
>>>>>>> 2e9aaa54
<|MERGE_RESOLUTION|>--- conflicted
+++ resolved
@@ -297,7 +297,6 @@
 
             likelihood = self.pGD*(pxG/self.pDG) + self.pnGD*(pxnG/self.pDnG)
             
-<<<<<<< HEAD
         return likelihood/np.sum(likelihood)/dH0
     
     def extract_galaxies(self):
@@ -796,7 +795,4 @@
 
         likelihood_prb = pG*pxG + pnG*pxnG
             
-        return likelihood_prb
-=======
-        return likelihood/np.sum(likelihood)/dH0
->>>>>>> 2e9aaa54
+        return likelihood_prb