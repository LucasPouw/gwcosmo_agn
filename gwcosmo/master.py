--- conflicted
+++ resolved
@@ -37,11 +37,8 @@
         # Also note, when zmax is set too high (ie 6.0), it can cause px_H0nG to incorrectly evaluate to 0 for some values of H0.
         self.zmax = 1.0 # TODO: change so that this is set by some property of pdet
     
-<<<<<<< HEAD
-    def px_H0G(self,event_data,skymap2d=None):
-=======
-    def px_H0G(self,event_data,skymap2d,lum_weights=None):
->>>>>>> 908949b6
+
+    def px_H0G(self,event_data,skymap2d=None,lum_weights=None):
         """
         The likelihood of the GW data given the source is in the catalogue and given H0 (will eventually include luminosity weighting). 
         
