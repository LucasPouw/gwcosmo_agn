--- conflicted
+++ resolved
@@ -393,7 +393,6 @@
         """
         zgw = self.z_of_dgw(dgw*self.H0/c)
 
-<<<<<<< HEAD
         return zgw
 
 
@@ -571,6 +570,4 @@
         """
         zgw = self.z_of_dgw(dgw*self.H0/c)
 
-=======
->>>>>>> e39707f0
         return zgw