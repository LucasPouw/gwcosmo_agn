"""
Multi-event likelihood Module
Rachel Gray

"""

import numpy as np

from scipy.integrate import simpson
from scipy.interpolate import interp1d
from gwcosmo.utilities.posterior_utilities import str2bool
from gwcosmo.utilities.zprior_utilities import get_zprior_full_sky, get_zprior
from gwcosmo.likelihood.posterior_samples import *
import gwcosmo

from .skymap import ra_dec_from_ipix,ipix_from_ra_dec
import healpy as hp
import bilby
import h5py
import json
import ast
import sys
# import pickle
import copy

class PixelatedGalaxyCatalogMultipleEventLikelihood(bilby.Likelihood):
    """
    Class for preparing and carrying out the computation of the likelihood on 
    H0 for a single GW event
    """
    def __init__(self, posterior_samples_dictionary, injections, LOS_catalog_path, zrates, cosmo, mass_priors, min_pixels=30, sky_area=0.999, network_snr_threshold=11.,ifar_cut=0):

        """
        Parameters
        ----------
        samples : object
            GW samples
        skymap : gwcosmo.likelihood.skymap.skymap object
            provides p(x|Omega) and skymap properties
        LOS_prior :
        """
        super().__init__(parameters={'H0': None, 'gamma':None, 'Madau_k':None, 'Madau_zp':None, 'alpha':None, 'delta_m':None, 'mu_g':None, 'sigma_g':None, 'lambda_peak':None, 'alpha_1':None, 'alpha_2':None, 'b':None, 'mminbh':None, 'mmaxbh':None, 'alphans':None, 'mminns':None, 'mmaxns':None, 'beta':None, 'Xi0':None, 'n':None})

        self.zrates = zrates
        
        #TODO make min_pixels an optional dictionary
        LOS_catalog = h5py.File(LOS_catalog_path, 'r')
        temp = LOS_catalog.attrs['opts']
        catalog_opts = ast.literal_eval(temp.decode('utf-8'))
        nside = catalog_opts['nside']
        print(f'Chosen resolution nside: {nside}')
        self.z_array = LOS_catalog['z_array'][:]
        self.zprior_full_sky = get_zprior_full_sky(LOS_catalog)

        self.mass_priors = mass_priors
        self.cosmo = cosmo

        self.zprior_times_pxOmega_dict = {}
        self.pixel_indices_dictionary = {}
        self.samples_dictionary = {}
        self.samples_indices_dictionary = {}
        self.keys = []
                    
<<<<<<< HEAD
        for key, value in posterior_samples_dictionary.items():
            if not str2bool(value.get("use_event", "True")):
                print(f"Event '{key}' not used in the analysis")
                continue

            samples = load_posterior_samples(posterior_samples_dictionary[key])
=======
        for key, value in posterior_samples_dictionary.items():            
            try:
                samples = load_posterior_samples(posterior_samples_dictionary[key])
            except ValueError as ve:
                print("Error when loading posterior samples from file {}: {}".format(posterior_samples_dictionary[key],ve))
                sys.exit()

            if samples.skip_me:
                print("Skip event {} as requested by the user.".format(key))
                continue
            
>>>>>>> ab2eaa36
            skymap = gwcosmo.likelihood.skymap.skymap(samples.skymap_path)
            low_res_skyprob = hp.pixelfunc.ud_grade(skymap.prob, nside, order_in='NESTED', order_out='NESTED')
            low_res_skyprob = low_res_skyprob/np.sum(low_res_skyprob)
            
            pixelated_samples = make_pixel_px_function(samples, skymap, npixels=min_pixels, thresh=sky_area)
            nside_low_res = pixelated_samples.nside
            if nside_low_res > nside:
                raise ValueError(f'Low resolution nside {nside_low_res} is higher than high resolution nside {nside}. Try decreasing min_pixels for event {key}.')

            # identify which samples will be used to compute p(x|z,H0) for each pixel
            pixel_indices = pixelated_samples.indices
            samp_ind ={}
            minsamps = 100 # default value
            for i,pixel_index in enumerate(pixel_indices):
                samp_ind[pixel_index] = pixelated_samples.identify_samples(pixel_index, minsamps=minsamps)
            
            no_sub_pix_per_pixel = int(4**(np.log2(nside/nside_low_res)))

            # Get the coordinates of the hi-res pixel centres
            pixra, pixdec = ra_dec_from_ipix(nside, np.arange(hp.pixelfunc.nside2npix(nside)), nest=True)
            # compute the low-res index of each of them
            ipix = ipix_from_ra_dec(nside_low_res, pixra, pixdec, nest=True)

            print('Loading the redshift prior')
            zprior_times_pxOmega = np.zeros((len(pixel_indices),len(self.z_array)))
            for i,pixel_index in enumerate(pixel_indices):
                # Find the hi res indices corresponding to the current coarse pixel
                hi_res_pixel_indices = np.arange(hp.pixelfunc.nside2npix(nside))[np.where(ipix==pixel_index)[0]]
                # load pixels, weight by GW sky area, and combine
                for j, hi_res_index in enumerate(hi_res_pixel_indices):
                	zprior_times_pxOmega[i,:] +=  get_zprior(LOS_catalog, hi_res_index)*low_res_skyprob[hi_res_index]
            print(f"Identified {len(pixel_indices)*no_sub_pix_per_pixel} pixels in the galaxy catalogue which correspond to {key}'s {sky_area*100}% sky area")
            self.zprior_times_pxOmega_dict[key] = zprior_times_pxOmega
            self.pixel_indices_dictionary[key] = pixel_indices
            self.samples_dictionary[key] = samples
            self.samples_indices_dictionary[key] = samp_ind
            self.keys.append(key)

        LOS_catalog.close()

        self.injections = injections
        # it's the number of GW events entering the analysis, used for the check Neff >= 4Nobs inside the injection class
        self.injections.Nobs = len(self.keys)
        #TODO: add check that the snr threshold is valid for this set of injections
        self.injections.update_cut(snr_cut=network_snr_threshold,ifar_cut=ifar_cut)

        print(self.keys)


    def log_likelihood_numerator_single_event(self,event_name):

        pixel_indices = self.pixel_indices_dictionary[event_name]
        samples = self.samples_dictionary[event_name]
        samp_ind = self.samples_indices_dictionary[event_name]
        zprior = self.zprior_times_pxOmega_dict[event_name]
                
        # set up KDEs for this value of the parameter to be analysed
        px_zOmegaparam = np.zeros((len(pixel_indices),len(self.z_array)))
        for i,pixel_index in enumerate(pixel_indices):

            z_samps,m1_samps,m2_samps = self.reweight_samps.compute_source_frame_samples(samples.distance[samp_ind[pixel_index]],
                                                                                         samples.mass_1[samp_ind[pixel_index]],
                                                                                         samples.mass_2[samp_ind[pixel_index]])
            PEprior = samples.pe_priors[samp_ind[pixel_index]]

            zmin_temp = np.min(z_samps)*0.5
            zmax_temp = np.max(z_samps)*2.
            z_array_temp = np.linspace(zmin_temp,zmax_temp,100)
            
            kde,norm = self.reweight_samps.marginalized_redshift_reweight(z_samps,m1_samps,m2_samps,PEprior)

            if norm != 0: # px_zOmegaH0 is initialized to 0
                px_zOmegaparam_interp = interp1d(z_array_temp,kde(z_array_temp),kind='cubic',bounds_error=False,fill_value=0)
                px_zOmegaparam[i,:] = px_zOmegaparam_interp(self.z_array)*norm
        
        # make p(s|z) have the same shape as p(x|z,Omega,param) and p(z|Omega,s)
        ps_z_array = np.tile(self.zrates(self.z_array),(len(pixel_indices),1))
        
        Inum_vals = np.sum(px_zOmegaparam*zprior*ps_z_array,axis=0)
        num = simpson(Inum_vals,self.z_array)

        return np.log(num)
        
    def log_likelihood_denominator_single_event(self):

        z_prior = interp1d(self.z_array,self.zprior_full_sky*self.zrates(self.z_array),bounds_error=False,fill_value=(0,(self.zprior_full_sky*self.zrates(self.z_array))[-1]))
        dz=np.diff(self.z_array)
        z_prior_norm = np.sum((z_prior(self.z_array)[:-1]+z_prior(self.z_array)[1:])*(dz)/2)
        injections = copy.deepcopy(self.injections)
        
        # Update the sensitivity estimation with the new model
        injections.update_VT(self.cosmo,self.mass_priors,z_prior,z_prior_norm)
        Neff, Neff_is_ok, var = injections.calculate_Neff()
        if Neff_is_ok: # Neff >= 4*Nobs    
            log_den = np.log(injections.gw_only_selection_effect())
        else:
            print("Not enough Neff ({}) compared to Nobs ({}) for current mass-model {}, z-model {}, zprior_norm {}"
                  .format(Neff,injections.Nobs,self.mass_priors,z_prior,z_prior_norm))
            print("mass prior dict: {}, cosmo_prior_dict: {}".format(self.mass_priors_param_dict,self.cosmo_param_dict))
            print("returning infinite denominator")
            log_den = np.inf

        return log_den, np.log(z_prior_norm)
                       
    def log_combined_event_likelihood(self):
        
        # carry norm to apply to numerator as well
        den_single, zprior_norm_log = self.log_likelihood_denominator_single_event()
        den = den_single*len(self.keys)
        
        num = 1.
        for event_name in self.keys:
            num += self.log_likelihood_numerator_single_event(event_name)-zprior_norm_log

        return num-den
        
    def log_likelihood(self):

        self.zrates.gamma = self.parameters['gamma']
        self.zrates.k = self.parameters['Madau_k']
        self.zrates.zp = self.parameters['Madau_zp']
        
        self.mass_priors_param_dict = {'alpha':self.parameters['alpha'], 'delta_m':self.parameters['delta_m'], 
                                         'mu_g':self.parameters['mu_g'], 'sigma_g':self.parameters['sigma_g'], 
                                         'lambda_peak':self.parameters['lambda_peak'],
                                         'alpha_1':self.parameters['alpha_1'], 
                                         'alpha_2':self.parameters['alpha_2'], 'b':self.parameters['b'], 
                                         'mminbh':self.parameters['mminbh'], 'mmaxbh':self.parameters['mmaxbh'], 
                                         'beta':self.parameters['beta'], 'alphans':self.parameters['alphans'],
                                         'mminns':self.parameters['mminns'], 'mmaxns':self.parameters['mmaxns']}

        self.mass_priors.update_parameters(self.mass_priors_param_dict)

        self.cosmo_param_dict = {'H0': self.parameters['H0'], 'Xi0': self.parameters['Xi0'], 'n': self.parameters['n']}
        self.cosmo.update_parameters(self.cosmo_param_dict)

        self.reweight_samps = reweight_posterior_samples(self.cosmo,self.mass_priors)

        return self.log_combined_event_likelihood()
        
    def __call__(self):
        return np.exp(self.log_likelihood())

<|MERGE_RESOLUTION|>--- conflicted
+++ resolved
@@ -61,14 +61,6 @@
         self.samples_indices_dictionary = {}
         self.keys = []
                     
-<<<<<<< HEAD
-        for key, value in posterior_samples_dictionary.items():
-            if not str2bool(value.get("use_event", "True")):
-                print(f"Event '{key}' not used in the analysis")
-                continue
-
-            samples = load_posterior_samples(posterior_samples_dictionary[key])
-=======
         for key, value in posterior_samples_dictionary.items():            
             try:
                 samples = load_posterior_samples(posterior_samples_dictionary[key])
@@ -80,7 +72,6 @@
                 print("Skip event {} as requested by the user.".format(key))
                 continue
             
->>>>>>> ab2eaa36
             skymap = gwcosmo.likelihood.skymap.skymap(samples.skymap_path)
             low_res_skyprob = hp.pixelfunc.ud_grade(skymap.prob, nside, order_in='NESTED', order_out='NESTED')
             low_res_skyprob = low_res_skyprob/np.sum(low_res_skyprob)
