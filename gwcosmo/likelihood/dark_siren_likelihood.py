--- conflicted
+++ resolved
@@ -49,14 +49,10 @@
             provides p(x|Omega) and skymap properties
         LOS_prior :
         """
-<<<<<<< HEAD
-        super().__init__(parameters={'H0': None, 'gamma':None, 'Madau_k':None, 'Madau_zp':None, 'alpha':None,
-                                     'delta_m':None, 'mu_g':None, 'sigma_g':None, 'lambda_peak':None,
-                                     'alpha_1':None, 'alpha_2':None, 'b':None, 'mminbh':None, 'mmaxbh':None,
-                                     'alphans':None, 'mminns':None, 'mmaxns':None, 'beta':None, 'Xi0':None, 'n':None})
-=======
-        super().__init__(parameters={'H0': None, 'gamma':None, 'Madau_k':None, 'Madau_zp':None, 'alpha':None, 'delta_m':None, 'mu_g':None, 'sigma_g':None, 'lambda_peak':None, 'alpha_1':None, 'alpha_2':None, 'b':None, 'mminbh':None, 'mmaxbh':None, 'alphans':None, 'mminns':None, 'mmaxns':None, 'beta':None, 'Xi0':None, 'n':None, 'D':None, 'logRc':None, 'nD':None, 'cM':None})
->>>>>>> a6c8b46d
+        super().__init__(parameters={'H0': None, 'gamma':None, 'Madau_k':None, 'Madau_zp':None, 'alpha':None, 'delta_m':None,
+                                     'mu_g':None, 'sigma_g':None, 'lambda_peak':None, 'alpha_1':None, 'alpha_2':None, 'b':None,
+                                     'mminbh':None, 'mmaxbh':None, 'alphans':None, 'mminns':None, 'mmaxns':None, 'beta':None,
+                                     'Xi0':None, 'n':None, 'D':None, 'logRc':None, 'nD':None, 'cM':None})
 
         self.zrates = zrates
         
