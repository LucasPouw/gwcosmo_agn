"""
Multi-event likelihood Module
Rachel Gray

"""

import numpy as np

from scipy.integrate import simpson, quad
from scipy.interpolate import interp1d
from gwcosmo.utilities.zprior_utilities import get_zprior_full_sky, get_zprior
from gwcosmo.likelihood.posterior_samples import *
import gwcosmo
from .skymap import ra_dec_from_ipix,ipix_from_ra_dec
import healpy as hp
import bilby
import h5py
import json
import ast
import sys
# import pickle
import copy
from lal import C_SI
import gwcosmo.utilities.posterior_utilities as pu # get the PE samples keys

class PixelatedGalaxyCatalogMultipleEventLikelihood(bilby.Likelihood):
    """
    Class for preparing and carrying out the computation of the likelihood on 
    H0 for a single GW event
    """
    def __init__(self, posterior_samples_dictionary,
                 injections,
                 LOS_catalog_path,
                 zrates,
                 cosmo,
                 mass_priors,
                 min_pixels=30,
                 min_samps_in_pixel=100.,
                 sky_area=0.999,
                 network_snr_threshold=11.,
                 ifar_cut=0):

        """
        Parameters
        ----------
        samples : object
            GW samples
        skymap : gwcosmo.likelihood.skymap.skymap object
            provides p(x|Omega) and skymap properties
        LOS_prior :
        """
<<<<<<< HEAD
        super().__init__(parameters={'H0': None, 'gamma':None, 'Madau_k':None, 'Madau_zp':None, 'alpha':None,
                                     'delta_m':None, 'mu_g':None, 'sigma_g':None, 'lambda_peak':None,
                                     'alpha_1':None, 'alpha_2':None, 'b':None, 'mminbh':None, 'mmaxbh':None,
                                     'alphans':None, 'mminns':None, 'mmaxns':None, 'beta':None, 'Xi0':None, 'n':None})
=======
        super().__init__(parameters={'H0': None, 'gamma':None, 'Madau_k':None, 'Madau_zp':None, 'alpha':None, 'delta_m':None, 'mu_g':None, 'sigma_g':None, 'lambda_peak':None, 'alpha_1':None, 'alpha_2':None, 'b':None, 'mminbh':None, 'mmaxbh':None, 'alphans':None, 'mminns':None, 'mmaxns':None, 'beta':None, 'Xi0':None, 'n':None, 'D':None, 'logRc':None, 'nD':None, 'cM':None})
>>>>>>> a6c8b46d

        self.zrates = zrates
        
        #TODO make min_pixels an optional dictionary
        LOS_catalog = h5py.File(LOS_catalog_path, 'r')
        temp = LOS_catalog.attrs['opts']
        catalog_opts = ast.literal_eval(temp.decode('utf-8'))
        nside = catalog_opts['nside']
        print(f'Chosen resolution nside: {nside}')
        self.z_array = LOS_catalog['z_array'][:]
        self.zprior_full_sky = get_zprior_full_sky(LOS_catalog)

        self.mass_priors = mass_priors
        self.cosmo = cosmo

        self.zprior_times_pxOmega_dict = {}
        self.pixel_indices_dictionary = {}
        self.samples_dictionary = {}
        self.samples_indices_dictionary = {}
        self.keys = []
        
        for key, value in posterior_samples_dictionary.items():            
            try:
                samples = load_posterior_samples(posterior_samples_dictionary[key])
            except ValueError as ve:
                print("Error when loading posterior samples from file {}: {}".format(posterior_samples_dictionary[key],ve))
                sys.exit()

            if samples.skip_me:
                print("Skip event {} as requested by the user.".format(key))
                continue

            if not pu.PE_min_pixels in posterior_samples_dictionary[key]: # search for the "min_pixels" key
                posterior_samples_dictionary[key][pu.PE_min_pixels] = min_pixels # add key and use the global value for min_pixels if not specific to the current GW event
            else:
                posterior_samples_dictionary[key][pu.PE_min_pixels] = int(posterior_samples_dictionary[key][pu.PE_min_pixels])

            print(key,posterior_samples_dictionary[key][pu.PE_min_pixels])
            
            skymap = gwcosmo.likelihood.skymap.skymap(samples.skymap_path)
            low_res_skyprob = hp.pixelfunc.ud_grade(skymap.prob, nside, order_in='NESTED', order_out='NESTED')
            low_res_skyprob = low_res_skyprob/np.sum(low_res_skyprob)
            
            pixelated_samples = make_pixel_px_function(samples, skymap, npixels=posterior_samples_dictionary[key][pu.PE_min_pixels], thresh=sky_area)
            nside_low_res = pixelated_samples.nside
            if nside_low_res > nside:
                raise ValueError(f'Low resolution nside {nside_low_res} is higher than high resolution nside {nside}. Try decreasing min_pixels for event {key}.')

            # identify which samples will be used to compute p(x|z,H0) for each pixel
            pixel_indices = pixelated_samples.indices
            samp_ind ={}
            for i,pixel_index in enumerate(pixel_indices):
                samp_ind[pixel_index] = pixelated_samples.identify_samples(pixel_index, minsamps=min_samps_in_pixel)
            
            no_sub_pix_per_pixel = int(4**(np.log2(nside/nside_low_res)))

            # Get the coordinates of the hi-res pixel centres
            pixra, pixdec = ra_dec_from_ipix(nside, np.arange(hp.pixelfunc.nside2npix(nside)), nest=True)
            # compute the low-res index of each of them
            ipix = ipix_from_ra_dec(nside_low_res, pixra, pixdec, nest=True)

            print('Loading the redshift prior')
            zprior_times_pxOmega = np.zeros((len(pixel_indices),len(self.z_array)))
            for i,pixel_index in enumerate(pixel_indices):
                # Find the hi res indices corresponding to the current coarse pixel
                hi_res_pixel_indices = np.arange(hp.pixelfunc.nside2npix(nside))[np.where(ipix==pixel_index)[0]]
                # load pixels, weight by GW sky area, and combine
                for j, hi_res_index in enumerate(hi_res_pixel_indices):
                	zprior_times_pxOmega[i,:] +=  get_zprior(LOS_catalog, hi_res_index)*low_res_skyprob[hi_res_index]
            print(f"Identified {len(pixel_indices)*no_sub_pix_per_pixel} pixels in the galaxy catalogue which correspond to {key}'s {sky_area*100}% sky area")
            self.zprior_times_pxOmega_dict[key] = zprior_times_pxOmega
            self.pixel_indices_dictionary[key] = pixel_indices
            self.samples_dictionary[key] = samples
            self.samples_indices_dictionary[key] = samp_ind
            self.keys.append(key)

        LOS_catalog.close()

        Nobs = len(self.keys)
        if Nobs == 0:
            raise ValueError("No events to analyse.")
        
        # take care of the SNR/FAR selections
        self.snr_cut = network_snr_threshold
        self.ifar_cut = ifar_cut                
        self.injections = injections
        # set the actual number of selected GW events entering the analysis, used for the check Neff >= 4Nobs inside the injection class
        self.injections.Nobs = Nobs
        self.injections.update_cut(self.snr_cut,self.ifar_cut)
        print(self.keys)
        print("Analysing {} GW events...".format(len(self.keys)))
                      

    def MergersPerYearPerGpc3_z(self,z,H0):

        """
        number density of mergers per redshift bin per time bin (detector frame):
        dN/(d t_det dz) = dN/(dVc dts) x dVc/dz / (1+z)
        dN/(dVc dts) is R0 x  Madau
        we fix here R0 = 1 (arbitrary normalization at z=0)
        in gwcosmo:
        1) p_z is (dVc/dz)/(4pi (c/H0)^3) so that dVc/dz = p_z x (4pi (c/H0)^3)
        2) zrates is Madau/(1+z)
        the result is in Gpc^{-3} yr^{-1}
        """
        light_speed_in_km_per_sec = C_SI/1000.
        return self.zrates(z)*self.cosmo.p_z(z)*4*np.pi*(light_speed_in_km_per_sec/H0)**3/1e9

    
    def NtotMergers(self,H0,R0=1,Tobs=1):

        """
        Compute the true number of mergers occurring during time Tobs with a rate R0 at z=0, given H0, between z=0 and z = cosmo.zmax (=10 by default)
        default: return the number of mergers in the universe during 1 year with R0=1 (1 merger per Gpc3 per yr) 
        """

        return R0*Tobs*quad(self.MergersPerYearPerGpc3_z,self.cosmo.zmin,self.cosmo.zmax,args=(H0))[0]


    def Get_Nmergers_Nexp(self,H0):
        
        values = self.zprior_full_sky*self.zrates(self.z_array)
        z_prior = interp1d(self.z_array,values,bounds_error=False,fill_value=(0,values[-1]))
        dz = np.diff(self.z_array)
        z_prior_norm = np.sum((z_prior(self.z_array)[:-1]+z_prior(self.z_array)[1:])*(dz)/2)
        # no need for deepcopy (mattermost bilby.help channel, 20240619), Colm Talbot wrote:
        # "Each thread has it's own copy of the likelihood object, so there's no need for copying."
        # injections = copy.deepcopy(self.injections)
        Nmergers = self.NtotMergers(H0,R0=1,Tobs=1)
        cosmo = copy.deepcopy(self.cosmo)
        cosmo.H0 = H0
        self.injections.update_VT(cosmo,self.mass_priors,z_prior,z_prior_norm)
        Nexp = self.injections.VT_sens*Nmergers/z_prior_norm # for R0=1 and Tobs=1
        
        Neff, Neff_is_ok, var = self.injections.calculate_Neff()
        if not Neff_is_ok: # Neff >= 4*Nobs    
            print("Not enough Neff ({}) compared to Nobs ({}) for current mass-model {}, z-model {}, zprior_norm {}"
                  .format(Neff,self.injections.Nobs,self.mass_priors,z_prior,z_prior_norm))
            print("mass prior dict: {}, cosmo_prior_dict: {}".format(self.mass_priors_param_dict,self.cosmo_param_dict))

        return Nexp, Nmergers

    
    def log_likelihood_numerator_single_event(self,event_name):

        pixel_indices = self.pixel_indices_dictionary[event_name]
        samples = self.samples_dictionary[event_name]
        samp_ind = self.samples_indices_dictionary[event_name]
        zprior = self.zprior_times_pxOmega_dict[event_name]
                
        # set up KDEs for this value of the parameter to be analysed
        px_zOmegaparam = np.zeros((len(pixel_indices),len(self.z_array)))
        for i,pixel_index in enumerate(pixel_indices):

            z_samps,m1_samps,m2_samps = self.reweight_samps.compute_source_frame_samples(samples.distance[samp_ind[pixel_index]],
                                                                                         samples.mass_1[samp_ind[pixel_index]],
                                                                                         samples.mass_2[samp_ind[pixel_index]])
            PEprior = samples.pe_priors[samp_ind[pixel_index]]

            zmin_temp = np.min(z_samps)*0.5
            zmax_temp = np.max(z_samps)*2.
            z_array_temp = np.linspace(zmin_temp,zmax_temp,100)
            
            kde,norm = self.reweight_samps.marginalized_redshift_reweight(z_samps,m1_samps,m2_samps,PEprior)

            if norm != 0: # px_zOmegaH0 is initialized to 0
                px_zOmegaparam_interp = interp1d(z_array_temp,kde(z_array_temp),kind='cubic',bounds_error=False,fill_value=0)
                px_zOmegaparam[i,:] = px_zOmegaparam_interp(self.z_array)*norm
        
        # make p(s|z) have the same shape as p(x|z,Omega,param) and p(z|Omega,s)
        ps_z_array = np.tile(self.zrates(self.z_array),(len(pixel_indices),1))
        
        Inum_vals = np.sum(px_zOmegaparam*zprior*ps_z_array,axis=0)
        num = simpson(Inum_vals,self.z_array)

        return np.log(num)
        
    def log_likelihood_denominator_single_event(self):

        values = self.zprior_full_sky*self.zrates(self.z_array)
        z_prior = interp1d(self.z_array,values,bounds_error=False,fill_value=(0,values[-1]))
        dz = np.diff(self.z_array)
        z_prior_norm = np.sum((z_prior(self.z_array)[:-1]+z_prior(self.z_array)[1:])*(dz)/2)
        # no need for deepcopy (mattermost bilby.help channel, 20240619), Colm Talbot wrote:
        # "Each thread has it's own copy of the likelihood object, so there's no need for copying."
        # injections = copy.deepcopy(self.injections)
        # Update the sensitivity estimation with the new model
        self.injections.update_VT(self.cosmo,self.mass_priors,z_prior,z_prior_norm)
        Neff, Neff_is_ok, var = self.injections.calculate_Neff()
        if Neff_is_ok: # Neff >= 4*Nobs    
            log_den = np.log(self.injections.gw_only_selection_effect())
        else:
            print("Not enough Neff ({}) compared to Nobs ({}) for current mass-model {}, z-model {}, zprior_norm {}"
                  .format(Neff,self.injections.Nobs,self.mass_priors,z_prior,z_prior_norm))
            print("mass prior dict: {}, cosmo_prior_dict: {}".format(self.mass_priors_param_dict,self.cosmo_param_dict))
            print("returning infinite denominator")
            log_den = np.inf

        return log_den, np.log(z_prior_norm)

    def log_combined_event_likelihood(self):

        # carry norm to apply to numerator as well
        den_single, zprior_norm_log = self.log_likelihood_denominator_single_event()
        den = den_single*len(self.keys)
        
        num = 1.
        for event_name in self.keys:
            num += self.log_likelihood_numerator_single_event(event_name)-zprior_norm_log
            #Nexp, Nmergers = self.Get_Nmergers_Nexp(self.cosmo_param_dict['H0'])
            #print(self.cosmo_param_dict['H0'],num-den,num,den,Nexp,Nmergers,Nexp/Nmergers)

        return num-den
        
    def log_likelihood(self):

        self.zrates.gamma = self.parameters['gamma']
        self.zrates.k = self.parameters['Madau_k']
        self.zrates.zp = self.parameters['Madau_zp']
        
        self.mass_priors_param_dict = {'alpha':self.parameters['alpha'], 'delta_m':self.parameters['delta_m'], 
                                         'mu_g':self.parameters['mu_g'], 'sigma_g':self.parameters['sigma_g'], 
                                         'lambda_peak':self.parameters['lambda_peak'],
                                         'alpha_1':self.parameters['alpha_1'], 
                                         'alpha_2':self.parameters['alpha_2'], 'b':self.parameters['b'], 
                                         'mminbh':self.parameters['mminbh'], 'mmaxbh':self.parameters['mmaxbh'], 
                                         'beta':self.parameters['beta'], 'alphans':self.parameters['alphans'],
                                         'mminns':self.parameters['mminns'], 'mmaxns':self.parameters['mmaxns']}

        self.mass_priors.update_parameters(self.mass_priors_param_dict)

        self.cosmo_param_dict = {'H0': self.parameters['H0'], 'Xi0': self.parameters['Xi0'], 'n': self.parameters['n'], 'D': self.parameters['D'], 'logRc': self.parameters['logRc'], 'nD': self.parameters['nD'], 'cM': self.parameters['cM']}
        self.cosmo.update_parameters(self.cosmo_param_dict)

        self.reweight_samps = reweight_posterior_samples(self.cosmo,self.mass_priors)

        return self.log_combined_event_likelihood()
        
    def __call__(self):
        return np.exp(self.log_likelihood())

<|MERGE_RESOLUTION|>--- conflicted
+++ resolved
@@ -25,7 +25,7 @@
 
 class PixelatedGalaxyCatalogMultipleEventLikelihood(bilby.Likelihood):
     """
-    Class for preparing and carrying out the computation of the likelihood on 
+    Class for preparing and carrying out the computation of the likelihood on
     H0 for a single GW event
     """
     def __init__(self, posterior_samples_dictionary,
@@ -49,17 +49,14 @@
             provides p(x|Omega) and skymap properties
         LOS_prior :
         """
-<<<<<<< HEAD
         super().__init__(parameters={'H0': None, 'gamma':None, 'Madau_k':None, 'Madau_zp':None, 'alpha':None,
                                      'delta_m':None, 'mu_g':None, 'sigma_g':None, 'lambda_peak':None,
                                      'alpha_1':None, 'alpha_2':None, 'b':None, 'mminbh':None, 'mmaxbh':None,
-                                     'alphans':None, 'mminns':None, 'mmaxns':None, 'beta':None, 'Xi0':None, 'n':None})
-=======
-        super().__init__(parameters={'H0': None, 'gamma':None, 'Madau_k':None, 'Madau_zp':None, 'alpha':None, 'delta_m':None, 'mu_g':None, 'sigma_g':None, 'lambda_peak':None, 'alpha_1':None, 'alpha_2':None, 'b':None, 'mminbh':None, 'mmaxbh':None, 'alphans':None, 'mminns':None, 'mmaxns':None, 'beta':None, 'Xi0':None, 'n':None, 'D':None, 'logRc':None, 'nD':None, 'cM':None})
->>>>>>> a6c8b46d
+                                     'alphans':None, 'mminns':None, 'mmaxns':None, 'beta':None, 'Xi0':None, 'n':None,
+                                     'D':None, 'logRc':None, 'nD':None, 'cM':None})
 
         self.zrates = zrates
-        
+
         #TODO make min_pixels an optional dictionary
         LOS_catalog = h5py.File(LOS_catalog_path, 'r')
         temp = LOS_catalog.attrs['opts']
@@ -77,8 +74,8 @@
         self.samples_dictionary = {}
         self.samples_indices_dictionary = {}
         self.keys = []
-        
-        for key, value in posterior_samples_dictionary.items():            
+
+        for key, value in posterior_samples_dictionary.items():
             try:
                 samples = load_posterior_samples(posterior_samples_dictionary[key])
             except ValueError as ve:
@@ -95,11 +92,11 @@
                 posterior_samples_dictionary[key][pu.PE_min_pixels] = int(posterior_samples_dictionary[key][pu.PE_min_pixels])
 
             print(key,posterior_samples_dictionary[key][pu.PE_min_pixels])
-            
+
             skymap = gwcosmo.likelihood.skymap.skymap(samples.skymap_path)
             low_res_skyprob = hp.pixelfunc.ud_grade(skymap.prob, nside, order_in='NESTED', order_out='NESTED')
             low_res_skyprob = low_res_skyprob/np.sum(low_res_skyprob)
-            
+
             pixelated_samples = make_pixel_px_function(samples, skymap, npixels=posterior_samples_dictionary[key][pu.PE_min_pixels], thresh=sky_area)
             nside_low_res = pixelated_samples.nside
             if nside_low_res > nside:
@@ -110,7 +107,7 @@
             samp_ind ={}
             for i,pixel_index in enumerate(pixel_indices):
                 samp_ind[pixel_index] = pixelated_samples.identify_samples(pixel_index, minsamps=min_samps_in_pixel)
-            
+
             no_sub_pix_per_pixel = int(4**(np.log2(nside/nside_low_res)))
 
             # Get the coordinates of the hi-res pixel centres
@@ -138,17 +135,17 @@
         Nobs = len(self.keys)
         if Nobs == 0:
             raise ValueError("No events to analyse.")
-        
+
         # take care of the SNR/FAR selections
         self.snr_cut = network_snr_threshold
-        self.ifar_cut = ifar_cut                
+        self.ifar_cut = ifar_cut
         self.injections = injections
         # set the actual number of selected GW events entering the analysis, used for the check Neff >= 4Nobs inside the injection class
         self.injections.Nobs = Nobs
         self.injections.update_cut(self.snr_cut,self.ifar_cut)
         print(self.keys)
         print("Analysing {} GW events...".format(len(self.keys)))
-                      
+
 
     def MergersPerYearPerGpc3_z(self,z,H0):
 
@@ -165,19 +162,19 @@
         light_speed_in_km_per_sec = C_SI/1000.
         return self.zrates(z)*self.cosmo.p_z(z)*4*np.pi*(light_speed_in_km_per_sec/H0)**3/1e9
 
-    
+
     def NtotMergers(self,H0,R0=1,Tobs=1):
 
         """
         Compute the true number of mergers occurring during time Tobs with a rate R0 at z=0, given H0, between z=0 and z = cosmo.zmax (=10 by default)
-        default: return the number of mergers in the universe during 1 year with R0=1 (1 merger per Gpc3 per yr) 
+        default: return the number of mergers in the universe during 1 year with R0=1 (1 merger per Gpc3 per yr)
         """
 
         return R0*Tobs*quad(self.MergersPerYearPerGpc3_z,self.cosmo.zmin,self.cosmo.zmax,args=(H0))[0]
 
 
     def Get_Nmergers_Nexp(self,H0):
-        
+
         values = self.zprior_full_sky*self.zrates(self.z_array)
         z_prior = interp1d(self.z_array,values,bounds_error=False,fill_value=(0,values[-1]))
         dz = np.diff(self.z_array)
@@ -190,23 +187,23 @@
         cosmo.H0 = H0
         self.injections.update_VT(cosmo,self.mass_priors,z_prior,z_prior_norm)
         Nexp = self.injections.VT_sens*Nmergers/z_prior_norm # for R0=1 and Tobs=1
-        
+
         Neff, Neff_is_ok, var = self.injections.calculate_Neff()
-        if not Neff_is_ok: # Neff >= 4*Nobs    
+        if not Neff_is_ok: # Neff >= 4*Nobs
             print("Not enough Neff ({}) compared to Nobs ({}) for current mass-model {}, z-model {}, zprior_norm {}"
                   .format(Neff,self.injections.Nobs,self.mass_priors,z_prior,z_prior_norm))
             print("mass prior dict: {}, cosmo_prior_dict: {}".format(self.mass_priors_param_dict,self.cosmo_param_dict))
 
         return Nexp, Nmergers
 
-    
+
     def log_likelihood_numerator_single_event(self,event_name):
 
         pixel_indices = self.pixel_indices_dictionary[event_name]
         samples = self.samples_dictionary[event_name]
         samp_ind = self.samples_indices_dictionary[event_name]
         zprior = self.zprior_times_pxOmega_dict[event_name]
-                
+
         # set up KDEs for this value of the parameter to be analysed
         px_zOmegaparam = np.zeros((len(pixel_indices),len(self.z_array)))
         for i,pixel_index in enumerate(pixel_indices):
@@ -219,21 +216,21 @@
             zmin_temp = np.min(z_samps)*0.5
             zmax_temp = np.max(z_samps)*2.
             z_array_temp = np.linspace(zmin_temp,zmax_temp,100)
-            
+
             kde,norm = self.reweight_samps.marginalized_redshift_reweight(z_samps,m1_samps,m2_samps,PEprior)
 
             if norm != 0: # px_zOmegaH0 is initialized to 0
                 px_zOmegaparam_interp = interp1d(z_array_temp,kde(z_array_temp),kind='cubic',bounds_error=False,fill_value=0)
                 px_zOmegaparam[i,:] = px_zOmegaparam_interp(self.z_array)*norm
-        
+
         # make p(s|z) have the same shape as p(x|z,Omega,param) and p(z|Omega,s)
         ps_z_array = np.tile(self.zrates(self.z_array),(len(pixel_indices),1))
-        
+
         Inum_vals = np.sum(px_zOmegaparam*zprior*ps_z_array,axis=0)
         num = simpson(Inum_vals,self.z_array)
 
         return np.log(num)
-        
+
     def log_likelihood_denominator_single_event(self):
 
         values = self.zprior_full_sky*self.zrates(self.z_array)
@@ -246,7 +243,7 @@
         # Update the sensitivity estimation with the new model
         self.injections.update_VT(self.cosmo,self.mass_priors,z_prior,z_prior_norm)
         Neff, Neff_is_ok, var = self.injections.calculate_Neff()
-        if Neff_is_ok: # Neff >= 4*Nobs    
+        if Neff_is_ok: # Neff >= 4*Nobs
             log_den = np.log(self.injections.gw_only_selection_effect())
         else:
             print("Not enough Neff ({}) compared to Nobs ({}) for current mass-model {}, z-model {}, zprior_norm {}"
@@ -262,7 +259,7 @@
         # carry norm to apply to numerator as well
         den_single, zprior_norm_log = self.log_likelihood_denominator_single_event()
         den = den_single*len(self.keys)
-        
+
         num = 1.
         for event_name in self.keys:
             num += self.log_likelihood_numerator_single_event(event_name)-zprior_norm_log
@@ -270,19 +267,19 @@
             #print(self.cosmo_param_dict['H0'],num-den,num,den,Nexp,Nmergers,Nexp/Nmergers)
 
         return num-den
-        
+
     def log_likelihood(self):
 
         self.zrates.gamma = self.parameters['gamma']
         self.zrates.k = self.parameters['Madau_k']
         self.zrates.zp = self.parameters['Madau_zp']
-        
-        self.mass_priors_param_dict = {'alpha':self.parameters['alpha'], 'delta_m':self.parameters['delta_m'], 
-                                         'mu_g':self.parameters['mu_g'], 'sigma_g':self.parameters['sigma_g'], 
+
+        self.mass_priors_param_dict = {'alpha':self.parameters['alpha'], 'delta_m':self.parameters['delta_m'],
+                                         'mu_g':self.parameters['mu_g'], 'sigma_g':self.parameters['sigma_g'],
                                          'lambda_peak':self.parameters['lambda_peak'],
-                                         'alpha_1':self.parameters['alpha_1'], 
-                                         'alpha_2':self.parameters['alpha_2'], 'b':self.parameters['b'], 
-                                         'mminbh':self.parameters['mminbh'], 'mmaxbh':self.parameters['mmaxbh'], 
+                                         'alpha_1':self.parameters['alpha_1'],
+                                         'alpha_2':self.parameters['alpha_2'], 'b':self.parameters['b'],
+                                         'mminbh':self.parameters['mminbh'], 'mmaxbh':self.parameters['mmaxbh'],
                                          'beta':self.parameters['beta'], 'alphans':self.parameters['alphans'],
                                          'mminns':self.parameters['mminns'], 'mmaxns':self.parameters['mmaxns']}
 
@@ -294,7 +291,6 @@
         self.reweight_samps = reweight_posterior_samples(self.cosmo,self.mass_priors)
 
         return self.log_combined_event_likelihood()
-        
+
     def __call__(self):
-        return np.exp(self.log_likelihood())
-
+        return np.exp(self.log_likelihood())