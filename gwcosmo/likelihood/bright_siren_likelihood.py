"""
Multi-parameter likelihood Module for GW events with electromagnetic counterpart

Tathagata Ghosh
"""

import sys
from copy import deepcopy

import astropy.constants as const
import bilby
import gwcosmo
import numpy as np
from gwcosmo.likelihood.posterior_samples import *
from gwcosmo.likelihood.skymap import *
from gwcosmo.utilities.cosmology import standard_cosmology
from gwcosmo.utilities.posterior_utilities import str2bool
from scipy.integrate import quad, simpson
from scipy.interpolate import interp1d
from scipy.stats import truncnorm


class MultipleEventLikelihoodEM(bilby.Likelihood):

    def __init__(
        self,
        posterior_samples_dictionary,
        injections,
        zrates,
        cosmo,
        mass_priors,
        network_snr_threshold=12.0,
        ifar_cut=0.0,
    ):
        """
        Class to calculate log-likelihood on cosmological and population hyper-parameters.

        parameters
        ------------------

        posterior_samples_dictionary : dictionary
            Dictionary to store the GW events to be used in the analysis.
            The dictionary holds several informations related to the event such as the path to
            the posterior samples, the skymap or the counterpart information.
                Structure of the dictionary:
                 {"GW170817": {"use_event": "True",
                               "posterior_file_path": "GW170817_GWTC-1.hdf5",
                               "posterior_los": "True",
                               "counterpart_velocity": [3017, 166]/c,
                               "counterpart_ra_dec": [3.44602385, -0.40813555]}}
                with counterpart redshift being [3017, 166]/c=[mu/c, sigma/c] and
                mu, sigma from Gaussian distribution; c: speed of light in km/s.
        injections : injection object
            The injection object from gwcosmo to calculate selection effects.
                Pre-computed by using gwcosmo.gwcosmo.create_injections.py
        zrates : gwcosmo.utilities.host_galaxy_merger_relations object
            Object of merger rate evolution with redshift.
        cosmo : gwcosmo.utilities.cosmology object
            Object of cosmological model.
        mass_priors : gwcosmo.prior.priors object
            Object of mass model: For example, BNS, NSBH_powerlaw.
        network_snr_threshold : float
            Network SNR threshold of GW events which are used for analysis.
        ifar_cut : float

        """

<<<<<<< HEAD
        #selection effect
        self.injections = injections
        self.injections.update_cut(snr_cut=network_snr_threshold,ifar_cut=ifar_cut)
        try:
            self.injections.Nobs = len(list(posterior_samples_dictionary.keys())) # it's the number of GW events entering the analysis, used for the check Neff >= 4Nobs inside the injection class
        except:
            self.injections.Nobs = len(list(skymap_dictionary.keys()))
        
        #mass distribution
=======
        super().__init__(
            parameters={
                "H0": None,
                "Xi0": None,
                "n": None,
                "gamma": None,
                "Madau_k": None,
                "Madau_zp": None,
                "alpha": None,
                "delta_m": None,
                "mu_g": None,
                "sigma_g": None,
                "lambda_peak": None,
                "alpha_1": None,
                "alpha_2": None,
                "b": None,
                "mminbh": None,
                "mmaxbh": None,
                "beta": None,
                "alphans": None,
                "mminns": None,
                "mmaxns": None,
            }
        )

        # mass distribution
>>>>>>> b5415a6f
        self.mass_priors = mass_priors

        # cosmology
        self.cosmo = cosmo

        # prior redshift distribution: uniform in comoving volume
        self.zprior = self.cosmo.p_z

        # Event information
        self.events = {}

        for event_name, meta in posterior_samples_dictionary.items():
            if not str2bool(meta.get("use_event", "True")):
                print(f"Event '{event_name}' not used in the analysis")
                continue

            # Add new empty event
            event = self.events.setdefault(event_name, {})

            # Add posterior samples if any
            if meta.get("posterior_file_path"):
                event.update(posterior_samples=load_posterior_samples(meta))
                # This is only need with posterior samples
                self.reweight_samps = reweight_posterior_samples(self.cosmo, self.mass_priors)

            # Counterpart settings
            if counterpart_redshift := meta.get("counterpart_redshift"):
                redshift = counterpart_redshift
            elif counterpart_velocity := meta.get("counterpart_velocity"):
                redshift = counterpart_velocity / const.c.to("km/s").value
            else:
                raise ValueError(
                    f"Missing either 'counterpart_redshift' or 'counterpart_velocity' for '{event_name}' event!"
                )
            counterpart_muz, counterpart_sigmaz = redshift
            zmin = counterpart_muz - 5 * counterpart_sigmaz
            if zmin < 0:
                zmin = 0
            zmax = counterpart_muz + 5 * counterpart_sigmaz
            a = (zmin - counterpart_muz) / counterpart_sigmaz
            b = (zmax - counterpart_muz) / counterpart_sigmaz
            event.update(counterpart_pdf=truncnorm(a, b, counterpart_muz, counterpart_sigmaz))
            event.update(counterpart_zmin_zmax=np.array([zmin, zmax]))

            posterior_los = str2bool(meta.get("posterior_los", "True"))
            event.update(posterior_los=posterior_los)
            if not posterior_los:
                if not (counterpart_ra_dec := meta.get("counterpart_ra_dec")):
                    raise ValueError(f"Missing 'counterpart_ra_dec' for '{event_name}' event!")
                ra_los, dec_los = counterpart_ra_dec

                nsamp_event = int(meta.get("nsamps", 1000))
                sample_index, ang_rad_max = identify_samples_from_posterior(
                    ra_los, dec_los, samples.ra, samples.dec, nsamp_event
                )
                event.update(sample_index=sample_index)
                print(
                    f"Considering {nsamp_event} samples around line of sight for '{event_name}' event"
                )

            if skymap_path := meta.get("skymap_path"):
                skymap = gwcosmo.likelihood.skymap.skymap(skymap_path)
                if not (counterpart_ra_dec := meta.get("counterpart_ra_dec")):
                    raise ValueError(f"Missing 'counterpart_ra_dec' for '{event_name}' event!")
                ra_los, dec_los = counterpart_ra_dec
                dlmin, dlmax, dlpost = skymap.lineofsight_posterior_dl(ra_los, dec_los)
                dl_array = np.linspace(dlmin if dlmin > 0 else 0, dlmax, 10000)
                event.update(posterior_dl_skymap=dlpost, dlarray=dl_array)

                skymap_prior_distance = meta.get("skymap_prior_distance", "dlSquare")
                if skymap_prior_distance not in ["Uniform", "UniformComoving", "dlSquare"]:
                    raise ValueError(
                        f"Unkown '{skymap_prior_distance}' skymap prior distance for event '{event_name}'!"
                        + "Must be either ['Uniform', 'UniformComoving', 'dlSquare']"
                    )
                event.update(skymap_prior_distance=skymap_prior_distance)
                if skymap_prior_distance == "UniformComoving":
                    cosmo_skymap = standard_cosmology(
                        meta.get("skymap_H0", 70.0), meta.get("skymap_Omega_m", 0.3065)
                    )
                    zmin, zmax = 0, 10
                    z_array = np.linspace(zmin, zmax, 10000)
                    dl_array = cosmo_skymap.dgw_z(z_array)
                    z_prior_skymap = cosmo_skymap.p_z(z_array)
                    event.update(dl_prior_skymap=interp1d(dl_array, z_prior_skymap))

        # redshift evolution model
        self.zrates = zrates

        # selection effect
        self.injections = deepcopy(injections)
        self.injections.update_cut(snr_cut=network_snr_threshold, ifar_cut=ifar_cut)
        # it's the number of GW events entering the analysis, used for the check Neff >= 4Nobs inside the injection class
        self.injections.Nobs = len(self.events)

        print(f"Bright siren likelihood runs with the following event settings: {self.events}")

    def log_likelihood_numerator_single_event_from_samples(self, event_name):

        current_event = self.events[event_name]

        samples = current_event["posterior_samples"]
        z_samps, m1_samps, m2_samps = self.reweight_samps.compute_source_frame_samples(
            samples.distance, samples.mass_1, samples.mass_2
        )
        PEprior = samples.pe_priors
        if current_event["posterior_los"]:
            kde, norm = self.reweight_samps.marginalized_redshift_reweight(
                z_samps, m1_samps, m2_samps, PEprior
            )
        else:
            sample_index = current_event["sample_index"]
            kde, norm = self.reweight_samps.marginalized_redshift_reweight(
                z_samps[sample_index],
                m1_samps[sample_index],
                m2_samps[sample_index],
                PEprior[sample_index],
            )

        redshift_bins = 1000
        zmin = self.cosmo.z_dgw(np.amin(samples.distance)) * 0.5
        zmax = self.cosmo.z_dgw(np.amax(samples.distance)) * 2.0
        z_array_temp = np.linspace(zmin, zmax, redshift_bins)
        px_zOmegaH0_interp = interp1d(
            z_array_temp, kde(z_array_temp), kind="linear", bounds_error=False, fill_value=0
        )  # interpolation may produce some -ve values when kind='cubic'
        num_x = (
            lambda x: px_zOmegaH0_interp(x)
            * self.zrates(x)
            * current_event["counterpart_pdf"].pdf(x)
        )
        zmin, zmax = current_event["counterpart_zmin_zmax"]
        num, _ = quad(num_x, zmin, zmax)

        return np.log(num * norm)

    def log_likelihood_numerator_single_event_from_skymap(self, event_name):

        current_event = self.events[event_name]

        zmin = self.cosmo.z_dgw(current_event["dlarray"][0]) * 0.5
        zmax = self.cosmo.z_dgw(current_event["dlarray"][-1]) * 2.0
        redshift_bins = 10000
        z_array_temp = np.linspace(zmin, zmax, redshift_bins)
        dlarr_given_H0 = self.cosmo.dgw_z(z_array_temp)

        skymap_prior_distance = current_event["skymap_prior_distance"]
        posterior_dl_skymap = current_event["posterior_dl_skymap"]
        if skymap_prior_distance == "dlSquare":
            likelihood_x_z_H0 = posterior_dl_skymap.pdf(dlarr_given_H0) / dlarr_given_H0**2
        elif skymap_prior_distance == "Uniform":
            likelihood_x_z_H0 = posterior_dl_skymap.pdf(dlarr_given_H0)
        elif skymap_prior_distance == "UniformComoving":
            likelihood_x_z_H0 = posterior_dl_skymap.pdf(dlarr_given_H0) / current_event[
                "dl_prior_skymap"
            ](dlarr_given_H0)
        likelihood_x_z_H0 /= simpson(likelihood_x_z_H0, z_array_temp)

        px_zOmegaH0_interp = interp1d(
            z_array_temp, likelihood_x_z_H0, kind="linear", bounds_error=False, fill_value=0
        )

        num_x = (
            lambda x: px_zOmegaH0_interp(x)
            * self.zrates(x)
            * current_event["counterpart_pdf"].pdf(x)
        )
        zmin, zmax = current_event["counterpart_zmin_zmax"]
        num, _ = quad(num_x, zmin, zmax)

        return np.log(num)

    def log_likelihood_denominator_single_event(self):

        zmin = 0
        zmax = 10
        z_array = np.linspace(zmin, zmax, 10000)
        z_prior = interp1d(z_array, self.zprior(z_array) * self.zrates(z_array))
        dz = np.diff(z_array)
        z_prior_norm = np.sum((z_prior(z_array)[:-1] + z_prior(z_array)[1:]) * (dz) / 2)
        injections = deepcopy(self.injections)

        # Update the sensitivity estimation with the new model
        injections.update_VT(self.cosmo, self.mass_priors, z_prior, z_prior_norm)
        Neff, Neff_is_ok, var = injections.calculate_Neff()
        if Neff_is_ok:  # Neff >= 4*Nobs
            log_den = np.log(injections.gw_only_selection_effect())
        else:
            print(
                f"Not enough Neff ({Neff}) compared to Nobs ({injections.Nobs}) "
                + f"for current mass-model {self.mass_priors} and z-model {z_prior}"
            )
            print(
                f"mass prior dict: {self.mass_priors_param_dict}, "
                + f"cosmo_prior_dict: {self.cosmo_param_dict}"
            )
            print("returning infinite denominator")
            print("exit!")
            log_den = np.inf
            # sys.exit()

        return log_den, np.log(z_prior_norm)

    def log_combined_event_likelihood(self):

        num = 0.0

        den_single, zprior_norm_log = self.log_likelihood_denominator_single_event()
        den = den_single * len(self.events)

        for event_name, meta in self.events.items():
            if meta.get("posterior_samples"):
                num += (
                    self.log_likelihood_numerator_single_event_from_samples(event_name)
                    - zprior_norm_log
                )
            elif meta.get("posterior_dl_skymap"):
                num += (
                    self.log_likelihood_numerator_single_event_from_skymap(event_name)
                    - zprior_norm_log
                )
            else:
                raise ValueError(
                    f"Something is mis-configured for event '{event_name}'! "
                    + "Missing either posterior samples or skymap."
                )

        return num - den

    def log_likelihood(self):

        self.cosmo_param_dict = {par: self.parameters[par] for par in ["H0", "Xi0", "n"]}
        self.cosmo.update_parameters(self.cosmo_param_dict)

        self.zrates.gamma = self.parameters["gamma"]
        self.zrates.k = self.parameters["Madau_k"]
        self.zrates.zp = self.parameters["Madau_zp"]

        self.mass_priors_param_dict = {
            par: self.parameters[par]
            for par in [
                "alpha",
                "delta_m",
                "mu_g",
                "sigma_g",
                "lambda_peak",
                "alpha_1",
                "alpha_2",
                "b",
                "mminbh",
                "mmaxbh",
                "beta",
                "alphans",
                "mminns",
                "mmaxns",
            ]
        }
        self.mass_priors.update_parameters(self.mass_priors_param_dict)

        return self.log_combined_event_likelihood()

    def __call__(self):
        return np.exp(self.log_likelihood())<|MERGE_RESOLUTION|>--- conflicted
+++ resolved
@@ -65,17 +65,6 @@
 
         """
 
-<<<<<<< HEAD
-        #selection effect
-        self.injections = injections
-        self.injections.update_cut(snr_cut=network_snr_threshold,ifar_cut=ifar_cut)
-        try:
-            self.injections.Nobs = len(list(posterior_samples_dictionary.keys())) # it's the number of GW events entering the analysis, used for the check Neff >= 4Nobs inside the injection class
-        except:
-            self.injections.Nobs = len(list(skymap_dictionary.keys()))
-        
-        #mass distribution
-=======
         super().__init__(
             parameters={
                 "H0": None,
@@ -102,7 +91,6 @@
         )
 
         # mass distribution
->>>>>>> b5415a6f
         self.mass_priors = mass_priors
 
         # cosmology
