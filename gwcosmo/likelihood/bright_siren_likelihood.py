--- conflicted
+++ resolved
@@ -11,13 +11,10 @@
 import bilby
 import gwcosmo
 import numpy as np
-<<<<<<< HEAD
-=======
 from scipy.integrate import simpson, quad
 from scipy.interpolate import interp1d
 from gwcosmo.utilities.cosmology import standard_cosmology
 from gwcosmo.utilities.mass_prior_utilities import extract_parameters_from_instance
->>>>>>> a2cf84ca
 from gwcosmo.likelihood.posterior_samples import *
 from gwcosmo.likelihood.skymap import *
 from gwcosmo.utilities.cosmology import standard_cosmology
@@ -71,50 +68,28 @@
         ifar_cut : float
         """
 
-<<<<<<< HEAD
-        super().__init__(
-            parameters={
-                "H0": None,
-                "Xi0": None,
-                "n": None,
-                "gamma": None,
-                "Madau_k": None,
-                "Madau_zp": None,
-                "alpha": None,
-                "delta_m": None,
-                "mu_g": None,
-                "sigma_g": None,
-                "lambda_peak": None,
-                "alpha_1": None,
-                "alpha_2": None,
-                "b": None,
-                "mminbh": None,
-                "mmaxbh": None,
-                "beta": None,
-                "alphans": None,
-                "mminns": None,
-                "mmaxns": None,
-                "D": None,
-                "logRc": None,
-                "nD": None,
-                "cM": None,
-            }
-        )
-
-        # mass distribution
-=======
 
         mass_prior_params = extract_parameters_from_instance(mass_priors)
         
         for param_name in mass_prior_params:
             mass_prior_params[param_name] = None
 
-        super().__init__(parameters={'H0': None, 'Xi0': None, 'n': None, 'gamma':None, 'Madau_k':None, 'Madau_zp':None, 'D':None, 'logRc':None, 'nD':None, 'cM':None, **mass_prior_params}) 
+        super().__init__(parameters={'H0': None,
+                                     'Xi0': None,
+                                     'n': None,
+                                     'gamma':None,
+                                     'Madau_k':None,
+                                     'Madau_zp':None,
+                                     'D':None,
+                                     'logRc':None,
+                                     'nD':None,
+                                     'cM':None,
+                                     **mass_prior_params}) 
 
 
         # em couterpart information
         self.counterpart_dictionary = counterpart_dictionary
-        #redshift evolution model
+        # redshift evolution model
         self.zrates = zrates
         self.mass_prior_params = mass_prior_params
 
@@ -127,7 +102,6 @@
             self.injections.Nobs = len(list(skymap_dictionary.keys()))
         
         #mass distribution
->>>>>>> a2cf84ca
         self.mass_priors = mass_priors
 
         # cosmology
@@ -370,50 +344,15 @@
 
     def log_likelihood(self):
 
-<<<<<<< HEAD
-        self.cosmo_param_dict = {
-            par: self.parameters[par] for par in ["H0", "Xi0", "n", "D", "logRc", "nD", "cM"]
-        }
-        self.cosmo.update_parameters(self.cosmo_param_dict)
-
-        self.zrates.gamma = self.parameters["gamma"]
-        self.zrates.k = self.parameters["Madau_k"]
-        self.zrates.zp = self.parameters["Madau_zp"]
-
-        self.mass_priors_param_dict = {
-            par: self.parameters[par]
-            for par in [
-                "alpha",
-                "delta_m",
-                "mu_g",
-                "sigma_g",
-                "lambda_peak",
-                "alpha_1",
-                "alpha_2",
-                "b",
-                "mminbh",
-                "mmaxbh",
-                "beta",
-                "alphans",
-                "mminns",
-                "mmaxns",
-            ]
-        }
-        self.mass_priors.update_parameters(self.mass_priors_param_dict)
-
-        # This is only needed by posterior samples mode. The reweight_posterior_samples class
-        # initialization is just a reference assignation of self.cosmo and self.mass_prior: since
-        # self.cosmo and self.mass_priors remains the same during all the likelihood computation, we
-        # can create the self.reweight_samps object at the beginning once and for all. For clarity
-        # reasons, we create it here every time just to reflect the change of cosmology and mass
-        # prior contents.
-        self.reweight_samps = reweight_posterior_samples(self.cosmo, self.mass_priors)
-
-        return self.log_combined_event_likelihood()
-=======
         # update cosmo parameters
 
-        self.cosmo_param_dict = {'H0': self.parameters['H0'], 'Xi0': self.parameters['Xi0'], 'n': self.parameters['n'], 'D': self.parameters['D'], 'logRc': self.parameters['logRc'], 'nD': self.parameters['nD'], 'cM': self.parameters['cM']}
+        self.cosmo_param_dict = {'H0': self.parameters['H0'],
+                                 'Xi0': self.parameters['Xi0'],
+                                 'n': self.parameters['n'],
+                                 'D': self.parameters['D'],
+                                 'logRc': self.parameters['logRc'],
+                                 'nD': self.parameters['nD'],
+                                 'cM': self.parameters['cM']}
 
         self.cosmo.update_parameters(self.cosmo_param_dict)
 
@@ -427,12 +366,17 @@
         self.mass_priors.update_parameters(self.mass_priors_param_dict)
 
         if self.posterior_samples_dictionary is not None:
+            # This is only needed by posterior samples mode. The reweight_posterior_samples class
+            # initialization is just a reference assignation of self.cosmo and self.mass_prior: since
+            # self.cosmo and self.mass_priors remains the same during all the likelihood computation, we
+            # can create the self.reweight_samps object at the beginning once and for all. For clarity
+            # reasons, we create it here every time just to reflect the change of cosmology and mass
+            # prior contents.
             self.reweight_samps = reweight_posterior_samples(self.cosmo,self.mass_priors)
             return self.log_combined_event_likelihood()
             
         elif self.posterior_samples_dictionary is None and self.skymap_dictionary is not None :
             return self.log_combined_event_likelihood()	
->>>>>>> a2cf84ca
 
     def __call__(self):
         return np.exp(self.log_likelihood())