"""
Detection probability
Rachel Gray, John Veitch, Ignacio Magana
"""
import lal
from   lal import ComputeDetAMResponse
import numpy as np
from scipy.interpolate import interp1d,splev,splrep
from scipy.integrate import quad
from scipy.stats import ncx2
import healpy as hp

import pkg_resources
"""
We want to create a function for $p(D|z,H_{0},I)$, so that when it is passed a value of $z$ and $H_0$,
a probability of detection is returned.  This involves marginalising over masses, inclination, polarisation, and sky location.
"""

class DetectionProbability(object):
    """
    Class to compute p(det | d_L, detectors, m1, m2, ...)
    TODO: Allow choices of distributions for intrinsic params
    """
    def __init__(self, mass_distribution, dl_array, detectors=['H1','L1'], psds=None, Nsamps=1000, snr_threshold=8, Nside=8):
        self.detectors = detectors
        self.snr_threshold = snr_threshold
        # TODO: find official place where PSDs are stored, and link to specific detectors/observing runs
        # Also techically ASDs - rename
        if psds is not None:
            self.psds = psds
        else:
            PSD_path = pkg_resources.resource_filename('gwcosmo', 'data/other/PSD_L1_H1_mid.txt')
            PSD_data = np.genfromtxt(PSD_path)
            self.psds = interp1d(PSD_data[:,0],PSD_data[:,1])
        self.__lal_detectors = [lal.cached_detector_by_prefix[name] for name in detectors]
        self.Nsamps = Nsamps
        self.dl_array = dl_array
        self.Nside = Nside
        self.mass_distribution = mass_distribution
        
        # set up the samples for monte carlo integral
        N=self.Nsamps
        self.RAs = np.random.rand(N)*2.0*np.pi
        r = np.random.rand(N)
        self.Decs = np.arcsin(2.0*r - 1.0)
        q = np.random.rand(N)
        self.incs = np.arcsin(2.0*q - 1.0)
        self.psis = np.random.rand(N)*2.0*np.pi
        if self.mass_distribution == 'BNS':
            self.m1 = np.random.normal(1.35,0.1,N)*1.988e30
            self.m2 = np.random.normal(1.35,0.1,N)*1.988e30
            self.M_min = np.min(self.m1)+np.min(self.m2)
        if self.mass_distribution == 'BBH':
            #Based on Maya's notebook
            def inv_cumulative_power_law(u,mmin,mmax,alpha):
                if alpha != -1:
                    return (u*(mmax**(alpha+1)-mmin**(alpha+1))+mmin**(alpha+1))**(1.0/(alpha+1))
                else:
                    return np.exp(u*(np.log(mmax)-np.log(mmin))+np.log(mmin))
            self.m1 = inv_cumulative_power_law(np.random.rand(N),5.,40.,-1.)*1.988e30
            self.m2 = np.random.uniform(low=5.0,high=self.m1)
            self.M_min = np.min(self.m1)+np.min(self.m2)
        # precompute values which will be called multiple times
<<<<<<< HEAD
        self.interp_average = self.__pD_dl(self.dl_array)
        self.interp_map = self.__pD_dlradec(self.Nside,self.dl_array)
       
        
=======
        self.interp_dist = self.__pD_dl(self.dl_array)
        self.interp_map = None
    
    
>>>>>>> 2e9aaa54
    def __snr_squared_single(self,DL,RA,Dec,m1,m2,inc,psi,detector,gmst):
        """
        the optimal snr squared for one detector, for a specific DL, RA, Dec, m1, m2, inc, psi, gmst
        """
        mtot = m1+m2
        mc = np.power(m1*m2,3.0/5.0)/np.power(m1+m2,1.0/5.0)
        Fplus,Fcross = lal.ComputeDetAMResponse(detector.response, RA, Dec, psi, gmst)
        A = np.sqrt(Fplus**2*(1.0+np.cos(inc)**2)**2 + Fcross**2*4.0*np.cos(inc)**2) \
        * np.sqrt(5.0*np.pi/96.0)*np.power(np.pi,-7.0/6.0) * np.power(mc,5.0/6.0) / (DL*lal.PC_SI*1e6)
        
        PSD = self.psds
        def I(f):
            return np.power(f,-7.0/3.0)/(PSD(f)**2)

        fmin = 10 # Hz
        fmax = self.__fmax(mtot)
        num = quad(I,fmin,fmax,epsabs=0,epsrel=1.49e-4)[0]
    
        return 4.0*A**2*num*np.power(lal.G_SI,5.0/3.0)/lal.C_SI**3.0
        
        
    def __snr_squared(self,RA,Dec,m1,m2,inc,psi,detector,gmst,interpolnum):
        """
        the optimal snr squared for one detector, used for marginalising over sky location, inclination, polarisation, mass
        """
        mtot = m1+m2
        mc = np.power(m1*m2,3.0/5.0)/np.power(m1+m2,1.0/5.0)
        Fplus,Fcross = lal.ComputeDetAMResponse(detector.response, RA, Dec, psi, gmst)
        A = np.sqrt(Fplus**2*(1.0+np.cos(inc)**2)**2 + Fcross**2*4.0*np.cos(inc)**2) \
        * np.sqrt(5.0*np.pi/96.0)*np.power(np.pi,-7.0/6.0) * np.power(mc,5.0/6.0)
        
        fmax = self.__fmax(mtot)
        num = interpolnum(fmax)
    
        return 4.0*A**2*num*np.power(lal.G_SI,5.0/3.0)/lal.C_SI**3.0


    def __numfmax_fmax(self,M_min):
        """
        lookup table for snr as a function of max frequency
        """
        PSD = self.psds
        fmax = lambda m: self.__fmax(m)
        I = lambda f: np.power(f,-7.0/3.0)/(PSD(f)**2)
        f_min = 10
        f_max = fmax(M_min)

        arr_fmax = np.linspace(f_min, f_max, self.Nsamps)
        num_fmax = np.zeros(self.Nsamps)
        for i in range(self.Nsamps):
            num_fmax[i] = quad(I, f_min, arr_fmax[i],epsabs=0,epsrel=1.49e-4)[0]
        
        return interp1d(arr_fmax, num_fmax)
        
        
    def __fmax(self,m):
        """
        Maximum frequency for integration
        """
        return 1/(np.power(6.0,3.0/2.0)*np.pi*m) * lal.C_SI**3/lal.G_SI
        
        
    def __pD_dl(self,dl_array):
        """
        Detection probability over a range of distances, returned as an interpolated function.
        """
        interpolnum = self.__numfmax_fmax(self.M_min)
        rho = np.zeros((self.Nsamps,1))
        for n in range(self.Nsamps):
            rhosqs = [ self.__snr_squared(self.RAs[n],self.Decs[n],self.m1[n],self.m2[n],self.incs[n],self.psis[n], det, 0.0,interpolnum) for det in self.__lal_detectors]
            rho[n] = np.sum(rhosqs)

        DLcopy = dl_array.reshape((dl_array.size, 1))
        DLcopy = DLcopy.transpose()
        DLcopy = 1/(DLcopy*lal.PC_SI*1e6)**2

        effective_threshold = np.sqrt(len(self.detectors)) * self.snr_threshold
        survival = np.matmul(rho, DLcopy)
        survival = ncx2.sf(effective_threshold**2,4,survival)

        prob = np.sum(survival,0)/self.Nsamps
        self.spl = splrep(dl_array,prob)
        return splrep(dl_array,prob)
        
    
    def __pD_dlradec(self,Nside,dl_array):
        """
        Detection probability over a range of distances, at each pixel on a healpy map.
        """
        no_pix = hp.pixelfunc.nside2npix(Nside)
        pix_ind = range(0,no_pix)
        theta,phi = hp.pixelfunc.pix2ang(Nside,pix_ind)
        RA_map = phi
        Dec_map = np.pi/2.0 - theta
        interpolnum = self.__numfmax_fmax(self.M_min)
        
        #pofd_dLRADec = np.zeros([no_pix,dl_array.size])
        pofd_dLRADec = []
        for k in range(no_pix):
            rho = np.zeros((self.Nsamps,1))
            for n in range(self.Nsamps):
                rhosqs = [ self.__snr_squared(RA_map[k],Dec_map[k],self.m1[n],self.m2[n],self.incs[n],self.psis[n], det, 0.0,interpolnum) for det in self.__lal_detectors]
                rho[n] = np.sum(rhosqs)

            DLcopy = dl_array.reshape((dl_array.size, 1))
            DLcopy = DLcopy.transpose()
            DLcopy = 1/(DLcopy*lal.PC_SI*1e6)**2

            effective_threshold = np.sqrt(len(self.detectors)) * self.snr_threshold
            survival = np.matmul(rho, DLcopy)
            survival = ncx2.sf(effective_threshold**2,4,survival)

            norm = np.sum(survival,0)/self.Nsamps
            pofd_dLRADec.append(splrep(dl_array,norm))

        #return interp1d(dl_array,pofd_dLRADec,bounds_error=False,fill_value=1e-10)
        return pofd_dLRADec
        

    def pD_event(self, dl, ra, dec, m1, m2, inc, psi, gmst):
        """
        detection probability for a particular event (masses, distance, sky position, orientation and time)
        """
        rhosqs = [ self.__snr_squared_single(dl, ra, dec, m1, m2, inc, psi, det, gmst) for det in self.__lal_detectors]
        combined_rhosq = np.sum(rhosqs)
        effective_threshold = np.sqrt(len(self.detectors)) * self.snr_threshold
        return ncx2.sf(effective_threshold**2 , 4, combined_rhosq)
        

    def pD_dl_single(self, dl):
        """
        OBSOLETE?
        Detection probability for a specific distance, averaged over all other parameters - without using interpolation
        """       
        return np.mean(
            [ self.pD_event(dl, self.RAs[i], self.Decs[i], self.m1[i], self.m2[i], self.incs[i], self.psis[i], 0.0) for i in range(N)]
            )
            
        
#    def pD_dl_eval(self,dl):
#        """
#        Returns a probability for a given distance dl from the interpolated function.
#        Or an array of probabilities for an array of distances.
#        """
#        return self.interp_dist(dl)


    def pD_dl_eval(self,dl,spl):
        """
        Returns a probability for a given distance dl from the interpolated function.
        Or an array of probabilities for an array of distances.
        """
        return splev(dl,spl,ext=3)
        
        
    def pD_dlradec_eval(self,dl,RA,Dec,gmst):
        """
        OBSOLETE?
        detection probability evaluated at a specific dl,ra,dec and gmst.
        """
        if all(self.interp_map) == None:
            self.interp_map = self.__pD_dlradec(self.Nside,self.dl_array)
        no_pix = hp.pixelfunc.nside2npix(self.Nside)
        pix_ind = range(0,no_pix)
        survival_func_sky = self.interp_map
        hpxmap = survival_func_sky(dl)[pix_ind]
        return hp.get_interp_val(hpxmap,np.pi/2.0-Dec,RA-gmst)
        
        
    def pDdl_radec(self,RA,Dec,gmst):
        """
        Returns the probability of detection function for a specific ra, dec, and time.
        """
        ipix = hp.ang2pix(self.Nside,np.pi/2.0-Dec,RA-gmst)
        return self.interp_map[ipix]
        
        
    def __call__(self, dl):
        """
        To call as function of dl
        """
<<<<<<< HEAD
        return self.pD_dl_eval(dl,self.interp_average)
    
=======
        return self.pD_dl_eval(dl)
    
    
    def pD_distmax(self):
        """
        Returns twice the maximum distance given Pdet(dl) = 0.01.
        """
        return 2.*self.dl_array[np.where(self(self.dl_array)>0.01)[0][-1]]
>>>>>>> 2e9aaa54
<|MERGE_RESOLUTION|>--- conflicted
+++ resolved
@@ -61,17 +61,10 @@
             self.m2 = np.random.uniform(low=5.0,high=self.m1)
             self.M_min = np.min(self.m1)+np.min(self.m2)
         # precompute values which will be called multiple times
-<<<<<<< HEAD
         self.interp_average = self.__pD_dl(self.dl_array)
         self.interp_map = self.__pD_dlradec(self.Nside,self.dl_array)
        
         
-=======
-        self.interp_dist = self.__pD_dl(self.dl_array)
-        self.interp_map = None
-    
-    
->>>>>>> 2e9aaa54
     def __snr_squared_single(self,DL,RA,Dec,m1,m2,inc,psi,detector,gmst):
         """
         the optimal snr squared for one detector, for a specific DL, RA, Dec, m1, m2, inc, psi, gmst
@@ -253,16 +246,11 @@
         """
         To call as function of dl
         """
-<<<<<<< HEAD
         return self.pD_dl_eval(dl,self.interp_average)
     
-=======
-        return self.pD_dl_eval(dl)
-    
     
     def pD_distmax(self):
         """
         Returns twice the maximum distance given Pdet(dl) = 0.01.
         """
-        return 2.*self.dl_array[np.where(self(self.dl_array)>0.01)[0][-1]]
->>>>>>> 2e9aaa54
+        return 2.*self.dl_array[np.where(self(self.dl_array)>0.01)[0][-1]]