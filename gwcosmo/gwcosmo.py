"""
gwcosmoLikelihood Module
Rachel Gray, Archisman Ghosh, Ignacio Magana, John Veitch, Ankan Sur

"""
from __future__ import absolute_import
import numpy as np
from numpy import inf

import warnings
warnings.filterwarnings("ignore")

from scipy.integrate import quad, dblquad
from scipy.stats import ncx2, truncnorm

from .utilities.standard_cosmology import dl_zH0,M_mdl,L_M
from .utilities.schechter_function import M_Mobs
from .utilities.schechter_params import SchechterParams
from .prior.catalog import color_names, color_limits
from .likelihood.skymap import ra_dec_from_ipix,ipix_from_ra_dec
import healpy as hp

import time
import progressbar


################################################################################
################################# THE MAIN CLASSES #############################
################################################################################

class gwcosmoLikelihood(object):
    """
    Class for holding basic GW info for calculating the likelihood on H0
    """

    def __init__(self, px_zH0, pD_zH0, zprior, zrates, zmax=10.):
        """
        Parameters
        ----------
        px_zH0 : object
            GW data, p(x|z,H0)
        pD_zH0 : object
            probability of detection, p(D|z,H0)
        zprior : object
            redshift prior, p(z)
        zrates : object
            rate evolution function, p(s|z)
        zmax : float
            The upper redshift limit for the universe (default=10.)
        """

        self.px_zH0 = px_zH0
        self.pD_zH0 = pD_zH0
        self.zprior = zprior
        self.zrates = zrates
        self.zmax = zmax

    def px_zH0_times_pz_times_ps_z(self, z, H0):
        """
        p(x|z,H0)*p(z)*p(s|z)

        Parameters
        ----------
        z : float
            redshift
        H0 : float
            Hubble constant value in kms-1Mpc-1
        """

        return self.px_zH0(z,H0)*self.zprior(z)*self.zrates(z)

    def pD_zH0_times_pz_times_ps_z(self, z, H0):
        """
        p(D|z,H0)*p(z)*p(s|z)

        Parameters
        ----------
        z : float
            redshift
        H0 : float
            Hubble constant value in kms-1Mpc-1
        """

        return self.pD_zH0(z,H0)*self.zprior(z)*self.zrates(z)

    def px_OH0(self, H0, skyprob=1.):
        """
        Evaluate p(x|O,H0).

        Parameters
        ----------
        H0 : float
            Hubble constant value in kms-1Mpc-1
        skyprob : float, optional
            GW sky probability covered by area O (default=1.)

        Returns
        -------
        float
            p(x|O,H0)
        """

        integral = quad(self.px_zH0_times_pz_times_ps_z,0.,self.zmax,args=[H0],epsabs=0,epsrel=1.49e-4)[0]
        return integral * skyprob

    def pD_OH0(self, H0, skyprob=1.):
        """
        Evaluate p(D|O,H0).

        Parameters
        ----------
        H0 : float
            Hubble constant value in kms-1Mpc-1
        skyprob : float, optional
            pdet probability covered by area O (default=1.)

        Returns
        -------
        float
            p(D|O,H0)
        """

        integral = quad(self.pD_zH0_times_pz_times_ps_z,0.,self.zmax,args=[H0],epsabs=0,epsrel=1.49e-4)[0]
        return integral * skyprob


class GalaxyCatalogLikelihood(gwcosmoLikelihood):
    """
    Calculate the likelihood of H0 from one GW event, using the galaxy
    catalogue method.

    Parameters
    ----------
    skymap : gwcosmo.likelihood.skymap.skymap object
        provides p(x|Omega) and skymap properties
    fast_cosmology : gwcosmo.utilities.standard_cosmology.fast_cosmology object
        Cosmological model
    Kcorr : bool, optional
        Should K corrections be applied to the analysis? (default=False)
        Will raise an error if used in conjunction with a galaxy catalogue
        without sufficient color information.
    mth : float, optional
        Specify an apparent magnitude threshold for the galaxy catalogue
        (default=None). If none, mth is estimated from the galaxy catalogue.
    zcut : float, optional
        An artificial redshift cut to the galaxy catalogue (default=None)
    zmax : float, optional
        The upper redshift limit for integrals (default=10.). Should be well
        beyond the highest redshift reachable by GW data or selection effects.
    zuncert : bool, optional
        Should redshift uncertainties be marginalised over? (Default=True).

    """

    def __init__(self, skymap, observation_band, fast_cosmology, px_zH0, pD_zH0, zprior, zrates, luminosity_prior, luminosity_weights, Kcorr=False, zmax=10.):
        """
        Parameters
        ----------
        skymap : object
            The GW skymap
        observation_band : str
            Observation band (eg. 'B', 'K', 'u', 'g')
        fast_cosmology : object
            Fast cosmology
        px_zH0 : object
            GW data, p(x|z,H0)
        pD_zH0 : object
            probability of detection, p(D|z,H0)
        zprior : object
            redshift prior, p(z)
        zrates : object
            rate evolution function, p(s|z)
        luminosity_prior : object
            absolute magnitude prior, p(M|H0)
        luminosity_weights : object
            luminosity weighting function, p(s|M)
        Kcorr : bool, optional
            Should K corrections be applied to the analysis? (default=False)
        zmax : float, optional
            The upper redshift limit for the universe (default=10.)
        """

        super().__init__(px_zH0, pD_zH0, zprior, zrates, zmax=zmax)

        self.skymap = skymap
        self.cosmo = fast_cosmology
        self.luminosity_prior = luminosity_prior
        self.luminosity_weights = luminosity_weights

        self.Kcorr = Kcorr
        self.band = observation_band
        sp = SchechterParams(self.band)
        self.Mmin_obs = sp.Mmin
        self.Mmax_obs = sp.Mmax


    def px_zH0_times_pz_times_ps_z_times_pM_times_ps_M(self, M, z, H0):
        """
        p(x|z,H0)*p(z)*p(s|z)*p(M|H0)*p(s|M)

        Parameters
        ----------
        M : float
            absolute magnitude
        z : float
            redshift
        H0 : float
            Hubble constant value in kms-1Mpc-1
        """

        return self.px_zH0(z,H0)*self.zprior(z)*self.zrates(z)*self.luminosity_prior(M,H0)*self.luminosity_weights(M)

    def pD_zH0_times_pz_times_ps_z_times_pM_times_ps_M(self, M, z, H0):
        """
        p(D|z,H0)*p(z)*p(s|z)*p(M|H0)*p(s|M)

        Parameters
        ----------
        M : float
            absolute magnitude
        z : float
            redshift
        H0 : float
            Hubble constant value in kms-1Mpc-1
        """

        return self.pD_zH0(z,H0)*self.zprior(z)*self.zrates(z)*self.luminosity_prior(M,H0)*self.luminosity_weights(M)

    def pxD_GH0(self, H0, sampz, sampm, sampra, sampdec, sampcolor, count):
        """
        Evaluate p(x|G,H0) and p(D|G,H0) using galaxy samples.

        Parameters
        ----------
        H0 : array of floats
            Hubble constant value(s) in kms-1Mpc-1
        sampz, sampm, sampra, sampdec, sampcolor : arrays of floats
            redshift, apparent magnitude, right ascension, declination and
            colour samples
        count : the number of samples which belong to 1 galaxy

        Returns
        -------
        arrays
            numerator and denominator
        """

        # TODO: Move into the catalog class
        Kcorr = self.full_catalog.get_k_correction(self.band, sampz, color_names[self.band], sampcolor)

        tempsky = self.skymap.skyprob(sampra, sampdec)*self.skymap.npix

        zweights = self.zrates(sampz)

        tempnum = np.zeros([len(H0)])
        tempden = np.zeros([len(H0)])
        for k,h in enumerate(H0):
            numinner = self.px_zH0(sampz,h)
            deninner = self.pD_zH0(sampz,h)
            sampAbsM = M_mdl(sampm, self.cosmo.dl_zH0(sampz, h), Kcorr=Kcorr)

            # for samples which are fainter than the faint end of the Schechter function
            # set contribution to zero.
            Mmax = M_Mobs(h,self.Mmax_obs)
            sel = np.where(sampAbsM > Mmax)[0] # identify samples fainter than model allows
            Lweights = self.luminosity_weights(sampAbsM)
            if self.luminosity_weights.luminosity_weights == False:
                Lweights = np.ones(len(sampAbsM))*Lweights
            Lweights[sel] = 0 # set faint sample contribution to zero

            normsamp = 1./count

            tempnum[k] = np.sum(numinner*tempsky*Lweights*zweights*normsamp)
            tempden[k] = np.sum(deninner*Lweights*zweights*normsamp)

        return tempnum,tempden

    def pxD_GH0_multi(self,H0, z, sigmaz, m, ra, dec, color, nfine=10000, ncoarse=10, zcut=10.):
        """
        Evaluate p(x|G,H0) and p(D|G,H0) using a list of galaxies.
        Wrapper for pxD_GH0().

        Parameters
        ----------
        H0 : array of floats
            Hubble constant value(s) in kms-1Mpc-1
        z, sigmaz, m, ra, dec, color : arrays of floats
            redshift, redshift 1 sigma uncertainty, apparent magnitude, right
            ascension (radians), declination (radians) and colour for a set of
            galaxies
        nfine : int, optional
            The number of samples to take from galaxies which are sampled finely
        ncoarse : int, optional
            The number of samples to take from galaxies which are sampled coarsely
        zcut : float, optional
            An artificial redshift cut to the galaxy catalogue (default=10.)

        Returns
        -------
        arrays
            p(x|G,H0), p(D|G,H0)
        """

        nGal = len(z)
        galindex_sep = {}
        if self.luminosity_weights.luminosity_weights == True:
            # TODO: find better selection criteria for sampling
            print(m)
            mlim = np.percentile(np.sort(m),0.01) # more draws for galaxies in brightest 0.01 percent
            mlim = np.ceil(mlim * 10) / 10.0 # round up to nearst dp to avoid rounding error where no galaxies are selected
            samp_res = {'fine': nfine, 'coarse': ncoarse}
            galindex = {'fine': np.where(m <= mlim)[0], 'coarse': np.where(mlim < m)[0]}

            # for arrays with more than 1million entries, break into sub arrays
            no_chunks_coarse = int(np.ceil(len(galindex['coarse'])/1000000))
            chunks_coarse = np.array_split(galindex['coarse'],no_chunks_coarse)
            galindex_sep['coarse'] = {i+1 : chunks_coarse[i] for i in range(no_chunks_coarse)}
            galindex_sep['fine'] = {i : galindex['fine'] for i in range(1)}
        else:
            samp_res = {'coarse': ncoarse}
            galindex = {'coarse': np.arange(len(z))}

            # for arrays with more than 1million entries, break into sub arrays
            no_chunks_coarse = int(np.ceil(len(galindex['coarse'])/1000000))
            chunks_coarse = np.array_split(galindex['coarse'],no_chunks_coarse)
            galindex_sep['coarse'] = {i : chunks_coarse[i] for i in range(no_chunks_coarse)}

        K = sum(len(v) for v in galindex.values()) # total number of sub arrays
        tempnum = np.zeros([K,len(H0)])
        tempden = np.zeros([K,len(H0)])

        # loop over sub arrays of galaxies
        for i,key in enumerate(samp_res):
            print('{} galaxies are getting sampled {}ly'.format(len(galindex[key]),key))
            for n, key2 in enumerate(galindex_sep[key]):
                zs = z[galindex_sep[key][key2]]
                sigmazs = sigmaz[galindex_sep[key][key2]]
                ms = m[galindex_sep[key][key2]]
                ras = ra[galindex_sep[key][key2]]
                decs = dec[galindex_sep[key][key2]]
                colors = color[galindex_sep[key][key2]]

                sampz, sampm, sampra, sampdec, sampcolor, count = gal_nsmear(zs, sigmazs, ms, ras, decs, colors, samp_res[key], zcut=zcut)

                tempnum[key2,:],tempden[key2,:] = self.pxD_GH0(H0, sampz, sampm, sampra, sampdec, sampcolor, count)

        num = np.sum(tempnum,axis=0)/nGal
        den = np.sum(tempden,axis=0)/nGal

        return num,den

    def pGB_DH0(self, H0, mth, skyprob, zcut=10.):
        """
        Evaluate p(G|D,H0) and p(B|D,H0).

        The probability that the host galaxy of a detected GW event is inside
        or beyond the galaxy catalogue.

        Parameters
        ----------
        H0 : float
            Hubble constant value in kms-1Mpc-1
        mth : float
            Apparent magnitude threshold
        skyprob : float, optional
            pdet probability covered by area G(B) (default=1.)
        zcut : float, optional
            An artificial redshift cut to the galaxy catalogue (default=10.)

        Returns
        -------
        floats
            p(G|D,H0), p(B|D,H0), num, den
            where (num/den)*skyprob = p(G|D,H0)
        """

        Mmin = M_Mobs(H0,self.Mmin_obs)
        Mmax = M_Mobs(H0,self.Mmax_obs)

        num = dblquad(self.pD_zH0_times_pz_times_ps_z_times_pM_times_ps_M,0.,zcut,lambda x: Mmin,lambda x: min(max(M_mdl(mth,self.cosmo.dl_zH0(x,H0)),Mmin),Mmax),args=
                      [H0],epsabs=0,epsrel=1.49e-4)[0]

        den = dblquad(self.pD_zH0_times_pz_times_ps_z_times_pM_times_ps_M,0.,self.zmax,lambda x: Mmin,lambda x: Mmax,args=[H0],epsabs=0,epsrel=1.49e-4)[0]
        integral = num/den

        pG = integral*skyprob
        pB = (1.-integral)*skyprob
        return pG, pB, num, den

    def px_BH0(self, H0, mth, skyprob ,zcut=10.):
        """
        Evaluate p(x|B,H0).

        If zcut >= zmax then a single integral is performed.
        If zcut < zmax then an additional integral is performed.

        Parameters
        ----------
        H0 : float
            Hubble constant value in kms-1Mpc-1
        mth : float
            Apparent magnitude threshold
        skyprob : float, optional
            GW sky probability covered by area G(B) (default=1.)
        zcut : float, optional
            An artificial redshift cut to the galaxy catalogue (default=10.)

        Returns
        -------
        float
            p(x|B,H0)
        """

        Mmin = M_Mobs(H0,self.Mmin_obs)
        Mmax = M_Mobs(H0,self.Mmax_obs)

        below_zcut_integral = dblquad(self.px_zH0_times_pz_times_ps_z_times_pM_times_ps_M,0.,zcut,lambda x: min(max(M_mdl(mth,self.cosmo.dl_zH0(x,H0)),Mmin),Mmax),
                                      lambda x: Mmax,args=[H0],epsabs=0,epsrel=1.49e-4)[0]

        above_zcut_integral = 0.
        if zcut < self.zmax:
            above_zcut_integral = dblquad(self.px_zH0_times_pz_times_ps_z_times_pM_times_ps_M,zcut,self.zmax,lambda x: Mmin, lambda x: Mmax,args=[H0],
                                                                                                                                epsabs=0,epsrel=1.49e-4)[0]

        integral = below_zcut_integral + above_zcut_integral

        return integral * skyprob

    def pD_BH0(self, H0, mth, skyprob, zcut=10.):
        """
        Evaluate p(D|B,H0).

        If zcut >= zmax then a single integral is performed.
        If zcut < zmax then an additional integral is performed.

        Parameters
        ----------
        H0 : float
            Hubble constant value in kms-1Mpc-1
        mth : float
            Apparent magnitude threshold
        skyprob : float, optional
            pdet probability covered by area G(B) (default=1.)
        zcut : float, optional
            An artificial redshift cut to the galaxy catalogue (default=10.)

        Returns
        -------
        float
            p(D|B,H0)
        """

        Mmin = M_Mobs(H0,self.Mmin_obs)
        Mmax = M_Mobs(H0,self.Mmax_obs)

        below_zcut_integral = dblquad(self.pD_zH0_times_pz_times_ps_z_times_pM_times_ps_M,0.,zcut,lambda x: min(max(M_mdl(mth,self.cosmo.dl_zH0(x,H0)),Mmin),Mmax),
                                      lambda x: Mmax,args=[H0],epsabs=0,epsrel=1.49e-4)[0]

        above_zcut_integral = 0.
        if zcut < self.zmax:
            above_zcut_integral = dblquad(self.pD_zH0_times_pz_times_ps_z_times_pM_times_ps_M,zcut,self.zmax,lambda x: Mmin, lambda x: Mmax,args=[H0],
                                          epsabs=0,epsrel=1.49e-4)[0]

        integral = below_zcut_integral + above_zcut_integral

        return integral * skyprob


class SinglePixelGalaxyCatalogLikelihood(GalaxyCatalogLikelihood):
    """
    Calculate the likelihood of H0 from one GW event, using the galaxy
    catalogue method.

    Parameters
    ----------
    pixel_index : Index of the healpy pixel to analyse
    galaxy_catalog : gwcosmo.prior.catalog.galaxyCatalog object
        The galaxy catalogue
    skymap : gwcosmo.likelihood.skymap.skymap object
        provides p(x|Omega) and skymap properties
    fast_cosmology : gwcosmo.utilities.standard_cosmology.fast_cosmology object
        Cosmological model
    Kcorr : bool, optional
        Should K corrections be applied to the analysis? (default=False)
        Will raise an error if used in conjunction with a galaxy catalogue
        without sufficient color information.
    mth : float, optional
        Specify an apparent magnitude threshold for the galaxy catalogue
        (default=None). If none, mth is estimated from the galaxy catalogue.
    zcut : float, optional
        An artificial redshift cut to the galaxy catalogue (default=None)
    zmax : float, optional
        The upper redshift limit for integrals (default=10.). Should be well
        beyond the highest redshift reachable by GW data or selection effects.
    zuncert : bool, optional
        Should redshift uncertainties be marginalised over? (Default=True).

    """

    def __init__(self, pixel_index, galaxy_catalog, skymap, observation_band, fast_cosmology, px_zH0, pD_zH0, zprior, zrates, luminosity_prior, luminosity_weights, Kcorr=False, mth=None, zcut=None, zmax=10.,zuncert=True, complete_catalog=False, nside=32, nside_low_res = None):
        """
        Parameters
        ----------
        pixel_index : int
            The healpy index of the pixel being analysed (assuming low-res nside)
        galaxy_catalog : object
            The galaxy catalogue
        skymap : object
            The GW skymap
        observation_band : str
            Observation band (eg. 'B', 'K', 'u', 'g')
        fast_cosmology : object
            Fast cosmology
        px_zH0 : object
            GW data, p(x|z,H0)
        pD_zH0 : object
            probability of detection, p(D|z,H0)
        zprior : object
            redshift prior, p(z)
        zrates : object
            rate evolution function, p(s|z)
        luminosity_prior : object
            absolute magnitude prior, p(M|H0)
        luminosity_weights : object
            luminosity weighting function, p(s|M)
        Kcorr : bool, optional
            Should K corrections be applied to the analysis? (default=False)
        mth : float, optional
            Specify an apparent magnitude threshold for the galaxy catalogue
            (default=None). If none, mth is estimated from the galaxy catalogue.
        zcut : float, optional
            An artificial redshift cut to the galaxy catalogue (default=None)
        zmax : float, optional
            The upper redshift limit for the universe (default=10.)
        zuncert : bool, optional
            Should redshift uncertainties be marginalised over? (Default=True)
        complete_catalog : bool, optional
            is the galaxy catalogue already complete? (Default=False)
        nside : int, optional
            The high-resolution value of nside to subdivide the current pixel into
        """

        super().__init__(skymap, observation_band, fast_cosmology, px_zH0, pD_zH0, zprior, zrates, luminosity_prior, luminosity_weights, Kcorr=Kcorr, zmax=zmax)
        self.nside_low_res = nside_low_res
        self.zcut = zcut
        self.complete_catalog = complete_catalog
        self.full_catalog = galaxy_catalog

        # Set redshift and colour limits based on whether Kcorrections are applied
        if Kcorr == True:
            if zcut is None:
                self.zcut = 0.5
            self.full_catalog = self.full_catalog.apply_color_limit(observation_band,
                                                                    *color_limits[color_names[observation_band]])
        else:
            if zcut is None:
                self.zcut = self.zmax
            self.color_limit = [-np.inf,np.inf]

        #TODO make this changeable from command line?
        self.nfine = 10000
        self.ncoarse = 10

        self.hi_res_nside = nside
        # Get the coordinates of the hi-res pixel centres
        pixra, pixdec = ra_dec_from_ipix(self.hi_res_nside, np.arange(hp.pixelfunc.nside2npix(self.hi_res_nside)), nest=skymap.nested)
        # compute the low-res index of each of them
        ipix = ipix_from_ra_dec(nside_low_res, pixra, pixdec, nest=skymap.nested)
        # Keep the ones that are within the current coarse pixel
        self.sub_pixel_indices = np.arange(hp.pixelfunc.nside2npix(self.hi_res_nside))[np.where(ipix == pixel_index)]
        print(f'Pixel {pixel_index} at nside={nside_low_res} contains pixels {self.sub_pixel_indices} at nside={self.hi_res_nside}')
        if zuncert == False:
            self.nfine = 1
            self.ncoarse = 1
            self.galsigmaz = np.zeros(len(self.galz))

        self.pxG = 0.
        self.pDG = 1.
        self.pG = 1.
        self.pxB = 0.
        self.pDB = 1.
        self.pB = 0.
        self.pxO = 0.
        self.pDO = 1.
        self.pO = 0.

        self.pixel_area_hi_res = 1./hp.nside2npix(self.hi_res_nside)

        hi_res_skyprob = hp.pixelfunc.ud_grade(skymap.prob, self.hi_res_nside, order_in='NESTED', order_out='NESTED')
        self.hi_res_skyprob = hi_res_skyprob/np.sum(hi_res_skyprob) #renormalise

        self.mth_map={}
        for i, idx in enumerate(self.sub_pixel_indices):
            ra, dec = ra_dec_from_ipix(self.hi_res_nside, idx)
            pix_catalog = galaxy_catalog.select_pixel(self.hi_res_nside, idx)
            self.mth_map[i] = pix_catalog.magnitude_thresh(observation_band, ra, dec)

    def full_pixel(self, H0, z, sigmaz, m, ra, dec, color, mth, px_Omega=1., pOmega=1.):
        """
        Compute the full likelihood on H0 for a single (sub-)pixel.

        Parameters
        ----------
        H0 : array of floats
            Hubble constant values in kms-1Mpc-1
        complete_catalog : bool, optional
            Assume that the galaxy catalogue is complete? (default=False)

        Returns
        -------
        float
            Returns likelihood, pxG, pDG, pG, pxB, pDB, pB, pxO, pDO, pO
            where likelihood = (pxG / pDG) * pG + (pxB / pDB) * pB + (pxO / pDO) * pO
        """

        pG = np.ones(len(H0))
        pxB = np.zeros(len(H0))
        pDB = np.ones(len(H0))
        pB = np.zeros(len(H0))

        num = np.zeros(len(H0))
        den = np.zeros(len(H0))

        print(f'Computing the in-catalogue part with {len(m)} galaxies')
        pxG, pDG = self.pxD_GH0_multi(H0, z, sigmaz, m, ra, dec, color, nfine=self.nfine, ncoarse=self.ncoarse, zcut=self.zcut)

        if not self.complete_catalog:
            print('Computing the beyond catalogue part')
            for i,h in enumerate(H0):
                pG[i], pB[i], num[i], den[i] = self.pGB_DH0(h, mth, pOmega, zcut=self.zcut)
                pxB[i] = self.px_BH0(h, mth, px_Omega, zcut=self.zcut)
            if self.zcut == self.zmax:
                pDB = (den - num) * pOmega
            else:
                print('Computing all integrals explicitly as zcut < zmax: this will take a little longer')
                for i,h in enumerate(H0):
                    pDB[i] = self.pD_BH0(h, mth, pOmega, zcut=self.zcut)

        likelihood = (pxG / pDG) * pG + (pxB / pDB) * pB
        return pxG, pDG, pG, pxB, pDB, pB

    def likelihood(self,H0):
        """
        Compute the likelihood on H0 for a single pixel

        Parameters
        ----------
        H0 : array of floats
            Hubble constant values in kms-1Mpc-1

        Returns
        -------
        float
            likelihood
        """

        self.pxG = np.zeros([len(H0),len(self.sub_pixel_indices)])
        self.pDG = np.zeros([len(H0),len(self.sub_pixel_indices)])
        self.pG = np.zeros([len(H0),len(self.sub_pixel_indices)])

        self.pxB = np.zeros([len(H0),len(self.sub_pixel_indices)])
        self.pDB = np.zeros([len(H0),len(self.sub_pixel_indices)])
        self.pB = np.zeros([len(H0),len(self.sub_pixel_indices)])

        self.pxO = np.zeros([len(H0),len(self.sub_pixel_indices)])
        self.pDO = np.zeros([len(H0),len(self.sub_pixel_indices)])
        self.pO = np.zeros(len(self.sub_pixel_indices))

        if inf in self.mth_map.values():
            temp_pxO = np.zeros(len(H0))
            temp_pDO = np.zeros(len(H0))
            print('Not all of this pixel has catalogue support. Computing the out of catalogue contribution')
            for i,h in enumerate(H0):
                temp_pxO[i] = self.px_OH0(h, skyprob=1.)
                temp_pDO[i] = self.pD_OH0(h, skyprob=1.)

        # loop over sub-pixels
        for i, idx in enumerate(self.sub_pixel_indices):
            px_Omega = self.hi_res_skyprob[idx]
            ra, dec = ra_dec_from_ipix(self.hi_res_nside, idx)
            subcatalog = self.full_catalog.select_pixel(self.hi_res_nside, idx)
            # TODO: Does this need a coarse pixel for better estimation?
            mth = self.mth_map[i]
            #mth = subcatalog.magnitude_thresh(self.band, ra, dec)

            if mth == np.inf:
                self.pxO[:,i] = temp_pxO*px_Omega
                self.pDO[:,i] = temp_pDO*self.pixel_area_hi_res
                self.pO[i] = self.pixel_area_hi_res

                self.pxG[:,i] = np.zeros(len(H0))
                self.pDG[:,i] = np.ones(len(H0))
                self.pG[:,i] = np.zeros(len(H0))
                self.pxB[:,i] = np.zeros(len(H0))
                self.pDB[:,i] = np.ones(len(H0))
                self.pB[:,i] = np.zeros(len(H0))
            else:
                # Apply cuts to catalog
                subcatalog = subcatalog.apply_redshift_cut(self.zcut)
                if color_names[self.band] is None:
                    clim = [-inf, inf]
                else:
                    clim = color_limits[color_names[self.band]]
                subcatalog = subcatalog.apply_color_limit(self.band, clim[0], clim[1]).apply_magnitude_limit(self.band, mth)

                print('mth in this sub-pixel: {}'.format(mth))
                print('Ngal in this sub-pixel: {}'.format(len(subcatalog)))
                z = subcatalog['z']
                ra = subcatalog['ra']
                dec = subcatalog['dec']
                m = subcatalog.get_magnitudes(self.band)
                sigmaz = subcatalog['sigmaz']
                color = subcatalog.get_color(self.band) # TODO: Fix based on Kcorr

                if len(subcatalog)==0:
                    self.pxG[:,i] = np.zeros(len(H0))
                else:
                    self.pxG[:,i], self.pDG[:,i], self.pG[:,i], self.pxB[:,i], self.pDB[:,i], self.pB[:,i] = self.full_pixel(H0, z, sigmaz, m, ra, dec, color, self.mth_map[i], px_Omega=px_Omega, pOmega=self.pixel_area_hi_res)
                self.pxO[:,i] = np.zeros(len(H0))
                self.pDO[:,i] = np.ones(len(H0))
                self.pO[i] = 0.

        sub_likelihood = np.zeros([len(H0),len(self.sub_pixel_indices)])
        for i in range(len(self.sub_pixel_indices)):
            sub_likelihood[:,i] = (self.pxG[:,i] / self.pDG[:,i]) * self.pG[:,i] + (self.pxB[:,i] / self.pDB[:,i]) * self.pB[:,i] + (self.pxO[:,i] / self.pDO[:,i]) * self.pO[i]
        likelihood = np.sum(sub_likelihood,axis=1)
        return likelihood

    def return_components(self):
        """
        Returns pxG, pDG, pG, pxB, pDB, pB, pxO, pDO, pO
        where each contains values for i sub-pixels
        and likelihood = sum_i[(pxG_i / pDG_i) * pG_i + (pxB_i / pDB_i) * pB_i + (pxO_i / pDO_i) * pO_i]
        """

        return self.pxG, self.pDG, self.pG, self.pxB, self.pDB, self.pB, self.pxO, self.pDO, self.pO

    def __call__(self, H0):
        return self.likelihood(H0)


class WholeSkyGalaxyCatalogLikelihood(GalaxyCatalogLikelihood):
    """
    Calculate the likelihood on H0 from one GW event, using the galaxy
    catalogue method.
    """

    def __init__(self, galaxy_catalog, skymap, observation_band, fast_cosmology, px_zH0, pD_zH0, zprior, zrates, luminosity_prior, luminosity_weights, Kcorr=False, mth=None, zcut=None, zmax=10.,zuncert=True, complete_catalog=False, sky_thresh = 0.999):
        """
        Parameters
        ----------
        galaxy_catalog : object
            The galaxy catalogue
        skymap : object
            The GW skymap
        observation_band : str
            Observation band (eg. 'B', 'K', 'u', 'g')
        fast_cosmology : object
            Fast cosmology
        px_zH0 : object
            GW data, p(x|z,H0)
        pD_zH0 : object
            probability of detection, p(D|z,H0)
        zprior : object
            redshift prior, p(z)
        zrates : object
            rate evolution function, p(s|z)
        luminosity_prior : object
            absolute magnitude prior, p(M|H0)
        luminosity_weights : object
            luminosity weighting function, p(s|M)
        Kcorr : bool, optional
            Should K corrections be applied to the analysis? (default=False)
        mth : float, optional
            Specify an apparent magnitude threshold for the galaxy catalogue
            (default=None). If none, mth is estimated from the galaxy catalogue.
        zcut : float, optional
            An artificial redshift cut to the galaxy catalogue (default=None)
        zmax : float, optional
            The upper redshift limit for the universe (default=10.)
        zuncert : bool, optional
            Should redshift uncertainties be marginalised over? (Default=True)
        complete_catalog : bool, optional
            is the galaxy catalogue already complete? (Default=False)
            
        TODO: UPDATE this for new catalog classes
        """

        super().__init__(skymap, observation_band, fast_cosmology, px_zH0, pD_zH0, zprior, zrates, luminosity_prior, luminosity_weights, Kcorr=Kcorr, zmax=zmax)

        self.mth = mth
        self.zcut = zcut
        self.complete_catalog = complete_catalog
        self.catalog = galaxy_catalog

        # Set redshift and colour limits based on whether Kcorrections are applied
        if Kcorr == True:
            if zcut is None:
                self.zcut = 0.5
            self.catalog = self.catalog.apply_color_limit(observation_band,
                                                          *color_limits[color_names[observation_band]])
        else:
            if zcut is None:
                self.zcut = self.zmax
            self.color_limit = [-np.inf,np.inf]

        if mth is None:
            mth = self.catalog.magnitude_thresh(observation_band)

        print('Catalogue apparent magnitude threshold: {}'.format(self.mth))

        #TODO make this changeable from command line?
        self.nfine = 10000
        self.ncoarse = 10

        self.nGal = len(self.catalog)

        if zuncert == False:
            self.nfine = 1
            self.ncoarse = 1
            self.galsigmaz = np.zeros(len(self.galz))

        self.OmegaG, self.px_OmegaG = skymap.region_with_sample_support(self.catalog['ra'],
                                                                       self.catalog['dec'],
                                                                       sky_thresh)
        self.OmegaO = 1. - self.OmegaG
        self.px_OmegaO = 1. - self.px_OmegaG

        self.pxG = None
        self.pDG = None
        self.pG = 1.
        self.pxB = 0.
        self.pDB = 1.
        self.pB = 0.
        self.pxO = 0.
        self.pDO = 1.
        self.pO = 0.

    def likelihood(self,H0):
        """
        Compute the likelihood on H0

        Parameters
        ----------
        H0 : array of floats
            Hubble constant values in kms-1Mpc-1

        Returns
        -------
        float
            likelihood
        """

        self.pG = np.ones(len(H0))
        self.pxB = np.zeros(len(H0))
        self.pDB = np.ones(len(H0))
        self.pB = np.zeros(len(H0))
        self.pxO = np.zeros(len(H0))
        self.pDO = np.ones(len(H0))
        self.pO = 0.

        num = np.zeros(len(H0))
        den = np.zeros(len(H0))

        # Apply cuts to catalog
        subcatalog = self.catalog.apply_redshift_cut(self.zcut)
        if color_names[self.band] is None:
            clim = [-inf, inf]
        else:
            clim = color_limits[color_names[self.band]]
            subcatalog = subcatalog.apply_color_limit(self.band, clim[0], clim[1]).apply_magnitude_limit(self.band, mth)

            print('mth in this sub-pixel: {}'.format(mth))
            print('Ngal in this sub-pixel: {}'.format(len(subcatalog)))
        galz = subcatalog['z']
        galra = subcatalog['ra']
        galdec = subcatalog['dec']
        galm = subcatalog.get_magnitudes(self.band)
        galsigmaz = subcatalog['sigmaz']
        galcolor = subcatalog.get_color(self.band) # TODO: Fix based on Kcorr
        print('Computing the in-catalogue part')
        self.pxG, self.pDG = self.pxD_GH0_multi(H0, galz, galsigmaz, galm, galra,
                                                galdec, galcolor, nfine=self.nfine,
                                                ncoarse=self.ncoarse, zcut=self.zcut)

        if not self.complete_catalog:
            print('Computing the beyond catalogue part')
            for i,h in enumerate(H0):
                self.pG[i], self.pB[i], num[i], den[i] = self.pGB_DH0(h, self.mth, self.OmegaG,zcut=self.zcut)
                self.pxB[i] = self.px_BH0(h, self.mth, self.px_OmegaG, zcut=self.zcut)
            if self.zcut == self.zmax:
                self.pDB = (den - num) * self.OmegaG
            else:
                print('Computing all integrals explicitly as zcut < zmax: this will take a little longer')
                for i,h in enumerate(H0):
                    self.pDB[i] = self.pD_BH0(h, self.mth, self.OmegaG, zcut=self.zcut)
            print("{}% of this event's sky area appears to have galaxy catalogue support".format(self.px_OmegaG*100))
            if self.px_OmegaG < 0.999:
                self.pO = self.OmegaO
                #self.pDO = den * self.OmegaO ### alternative to calculating pDO directly below, but requires both px_OH0 and pD_OH0 to use dblquad (not quad) ###
                print('Computing the contribution outside the catalogue footprint')
                for i,h in enumerate(H0):
                    self.pxO[i] = self.px_OH0(h, skyprob=self.px_OmegaO)
                    self.pDO[i] = self.pD_OH0(h, skyprob=self.OmegaO)

        likelihood = (self.pxG / self.pDG) * self.pG + (self.pxB / self.pDB) * self.pB + (self.pxO / self.pDO) * self.pO
        return likelihood

    def return_components(self):
        """
        Returns pxG, pDG, pG, pxB, pDB, pB, pxO, pDO, pO
        where likelihood = (pxG / pDG) * pG + (pxB / pDB) * pB + (pxO / pDO) * pO
        """

        return self.pxG, self.pDG, self.pG, self.pxB, self.pDB, self.pB, self.pxO, self.pDO, self.pO

    def __call__(self, H0):
        return self.likelihood(H0)



class DirectCounterpartLikelihood(gwcosmoLikelihood):
    """
    Calculate the likelihood of H0 from one GW event, using the counterpart
    method.

    This method is fast relative to the catalog methods, as it does not
    require an integral over either sky or absolute magnitude, only redshift.
    """

    def __init__(self, counterpart_z,counterpart_sigmaz, px_zH0, pD_zH0, zprior, zrates, zmax=10.):
        """
        Parameters
        ----------
        counterpart_z : float
            redshift of EM counterpart
        counterpart_sigmaz : float
            1 sigma uncertainty on redshift of EM counterpart
        px_zH0 : object
            GW data, p(x|z,H0) along LOS of counterpart
        pD_zH0 : object
            probability of detection, p(D|z,H0)
        zprior : object
            redshift prior, p(z)
        zrates : object
            rate evolution function, p(s|z)
        zmax : float
            The upper redshift limit for the universe (default=10.)
        """

        self.counterpart_z = counterpart_z
        self.counterpart_sigmaz = counterpart_sigmaz
        super().__init__(px_zH0, pD_zH0, zprior, zrates, zmax=zmax)

        self.px = None
        self.pD = None

    def px_H0(self,H0):
        """
        Returns p(x|H0,counterpart)
        The likelihood of the GW data given H0 and direct counterpart.

        Parameters
        ----------
        H0 : float or array_like
            Hubble constant value(s) in kms-1Mpc-1

        Returns
        -------
        float or array_like
            p(x|H0,counterpart)
        """
        zsmear =  z_nsmear(self.counterpart_z, self.counterpart_sigmaz, 10000)
        num = np.zeros(len(H0))
        for k,h in enumerate(H0):
<<<<<<< HEAD
            num[k] = np.sum(self.px_zH0(zsmear,h)*self.zrates(zsmear)) 
=======
            num[k] = np.sum(self.px_zH0(zsmear,h))
            # TODO should this include p(s|z)? Would come into play
            # for host galaxies with large redshift uncertainty.
>>>>>>> a124c686
        return num

    def likelihood(self,H0):
        """
        Compute the likelihood on H0

        Parameters
        ----------
        H0 : array of floats
            Hubble constant values in kms-1Mpc-1

        Returns
        -------
        float
            likelihood
        """

        px = self.px_H0(H0)
        pD = np.zeros(len(H0))
        for i,h in enumerate(H0):
            pD[i] = self.pD_OH0(h, skyprob=1.)
        likelihood = px/pD
        self.px = px
        self.pD = pD
        return likelihood

    def return_components(self):
        """
        Returns pxG, pDG, pG, pxB, pDB, pB, pxO, pDO, pO
        where likelihood = (pxG / pDG) * pG + (pxB / pDB) * pB + (pxO / pDO) * pO
        """
        return self.px, self.pD, 1., 0., 1., 0., 0., 1., 0.

    def __call__(self, H0):
        return self.likelihood(H0)



class EmptyCatalogLikelihood(gwcosmoLikelihood):
    """
    Calculate the likelihood of H0 from one GW event, using the empty catalogue
    method.

    Calculations assuming no EM data (either counterpart or catalog).
    All information comes from the distance distribution of GW events
    or population assumptions which have not yet been marginalized over.

    This method is fast relative to the catalog methods, as it does not
    require an integral over either sky or absolute magnitude, only redshift.
    """

    def __init__(self, px_zH0, pD_zH0, zprior, zrates, zmax=10.):
        """
        Parameters
        ----------
        px_zH0 : object
            GW data, p(x|z,H0)
        pD_zH0 : object
            probability of detection, p(D|z,H0)
        zprior : object
            redshift prior, p(z)
        zrates : object
            rate evolution function, p(s|z)
        zmax : float
            The upper redshift limit for the universe (default=10.)
        """

        super().__init__(px_zH0, pD_zH0, zprior, zrates, zmax=zmax)

        self.px = None
        self.pD = None

    def likelihood(self,H0):
        """
        Compute the likelihood on H0

        Parameters
        ----------
        H0 : array of floats
            Hubble constant values in kms-1Mpc-1

        Returns
        -------
        float
            likelihood
        """

        px = np.zeros(len(H0))
        pD = np.zeros(len(H0))
        for i,h in enumerate(H0):
            px[i] = self.px_OH0(h, skyprob=1.)
            pD[i] = self.pD_OH0(h, skyprob=1.)
        likelihood = px/pD
        self.px = px
        self.pD = pD
        return likelihood

    def return_components(self):
        """
        Returns pxG, pDG, pG, pxB, pDB, pB, pxO, pDO, pO
        where likelihood = (pxG / pDG) * pG + (pxB / pDB) * pB + (pxO / pDO) * pO
        """
        return 0., 1., 0., 0., 1., 0., self.px, self.pD, 1.

    def __call__(self, H0):
        return self.likelihood(H0)



################################################################################
################################ ADDITIONAL CLASSES ############################
################################################################################

class LuminosityWeighting(object):
    """
    Host galaxy probability relation to luminosity: proportional to luminosity
    """

    def __init__(self):
        self.luminosity_weights = True

    def weighted_call(self, M):
        """
        Luminosity weighting

        Parameters
        ----------
        M : float
            absolute magnitude

        Returns
        -------
        float
            Luminosity
        """

        return L_M(M)

    def __call__(self, M):
        return self.weighted_call(M)

class UniformWeighting(object):
    """
    Host galaxy probability relation to luminosity: uniform
    """

    def __init__(self):
        self.luminosity_weights = False

    def unweighted_call(self, M):
        """
        Uniform weighting

        Parameters
        ----------
        M : float
            absolute magnitude

        Returns
        -------
        float
            1.
        """
        return 1.

    def __call__(self, M):
        return self.unweighted_call(M)


class RedshiftEvolutionMadau():
    """
    Merger rate relation to redshift: Madau model
    """

    def __init__(self,hyper_params_evolution):
        """
        Parameters
        ----------
        hyper_params_evolution : dict
            dictionary of redshift evolution parameters
        """
        self.redshift_evolution = True
        self.Lambda, self.beta, self.zp = hyper_params_evolution['Lambda'], hyper_params_evolution['madau_beta'], hyper_params_evolution['madau_zp']

    def evolving(self, z):
        """
        Madau rate evolution

        Parameters
        ----------
        z : float
            redshift

        Returns
        -------
        float
        """

        C = 1+(1+self.zp)**(-self.Lambda-self.beta)
        return C*((1+z)**self.Lambda)/(1+((1+z)/(1+self.zp))**(self.Lambda+self.beta)) #Equation 2 in https://arxiv.org/pdf/2003.12152.pdf

    def __call__(self, z):
        """
        Madau rate evolution, shifted to detector frame with
        additional factor of 1/(1+z)

        Parameters
        ----------
        z : float
            redshift

        Returns
        -------
        float
        """
        return self.evolving(z)/(1.+z)



class RedshiftEvolutionPowerLaw():
    """
    Merger rate relation to redshift: power-law model
    """

    def __init__(self,hyper_params_evolution):
        """
        Parameters
        ----------
        hyper_params_evolution : dict
            dictionary of redshift evolution parameters
        """

        self.redshift_evolution = True
        self.Lambda = hyper_params_evolution['Lambda']

    def evolving(self, z):
        """
        Power-law rate evolution

        Parameters
        ----------
        z : float
            redshift

        Returns
        -------
        float
        """
        return (1+z)**self.Lambda

    def __call__(self, z):
        """
        Power-law rate evolution, shifted to detector frame with
        additional factor of 1/(1+z)

        Parameters
        ----------
        z : float
            redshift

        Returns
        -------
        float
        """
        return self.evolving(z)/(1.+z)

class RedshiftNonEvolution():
    """
    Merger rate relation to redshift: no evolution
    """

    def __init__(self,hyper_params_evolution):
        """
        Parameters
        ----------
        hyper_params_evolution : dict
            dictionary of redshift evolution parameters
        """

        self.redshift_evolution = False

    def constant(self, z):
        """
        No rate evolution

        Parameters
        ----------
        z : float
            redshift

        Returns
        -------
        float
        """
        return 1.

    def __call__(self, z):
        """
        No rate evolution, but GW signals are shifted to detector frame with
        additional factor of 1/(1+z)

        Parameters
        ----------
        z : float
            redshift

        Returns
        -------
        float
        """
        return self.constant(z)/(1.+z)


################################################################################
################################ INTERNAL FUNCTIONS ############################
################################################################################


def z_nsmear(z, sigmaz, nsmear, zcut=10.):
    """
    Draw redshift samples from a galaxy.

    Ensure no samples fall below z=0.
    Remove samples above the redshift cut. zcut cannot be used as an upper limit
    for the draw, as this will cause an overdensity of support.

    Parameters
    ----------
    z : float
        redshift
    sigmaz : float
        1 sigma redshift uncertainty
    nsmear : float
        number of samples to take from galaxy
    zcut : float, optional
        An artificial redshift cut to the galaxy catalogue (default=10.)

    Returns
    -------
    array of floats
        nsmear redshift samples (excluding those above zcut)
    """
    a = (0.0 - z) / sigmaz
    zsmear = truncnorm.rvs(a, 5, loc=z, scale=sigmaz, size=nsmear)
    zsmear = zsmear[np.where(zsmear<zcut)[0]].flatten()
    return zsmear #TODO order these before returning them?


def gal_nsmear(z, sigmaz, m, ra, dec, color, nsmear, zcut=10.):
    """
    Draw redshift samples from a set of galaxies.
    Ensure no samples fall below z=0
    Remove samples above the redshift cut. zcut cannot be used as an upper limit
    for the draw, as this will cause an overdensity of support.

    Parameters
    ----------
    z : array of floats
        galaxy redshifts
    sigmaz : array of floats
        1 sigma redshift uncertainty
    m : array of floats
        galaxy apparent magnitudes
    ra, dec : array of floats
        galaxy right ascension and declinations
    color : array of floats
        galaxy colors
    nsmear : float
        number of samples to take from all galaxy
    zcut : float, optional
        An artificial redshift cut to the galaxy catalogue (default=10.)

    Returns
    -------
    array
        sampz, sampm, sampra, sampdec, sampcolor, count
    """

    # get redshift samples, carefully not going below zero
    a = (0.0 - z) / sigmaz
    sampz = truncnorm.rvs(a, 5, loc=z, scale=sigmaz, size=[nsmear,len(z)]).flatten('F')

    # repeat arrays for other gal parameters to give each sample full info
    sampcolor = np.repeat(color,nsmear)
    sampm = np.repeat(m,nsmear)
    sampra = np.repeat(ra,nsmear)
    sampdec = np.repeat(dec,nsmear)
    count = np.ones(len(sampz))*nsmear

    # remove samples above the redshift cut
    ind = np.where(sampz < zcut)[0]
    sampz = sampz[ind]
    sampcolor = sampcolor[ind]
    sampm = sampm[ind]
    sampra = sampra[ind]
    sampdec = sampdec[ind]
    count = count[ind]

    # sort array in ascending order so that px_zH0 and pD_zH0 don't freak out
    ind = np.argsort(sampz)
    sampz = sampz[ind]
    sampcolor = sampcolor[ind]
    sampm = sampm[ind]
    sampra = sampra[ind]
    sampdec = sampdec[ind]
    count = count[ind]

    return sampz, sampm, sampra, sampdec, sampcolor, count

<|MERGE_RESOLUTION|>--- conflicted
+++ resolved
@@ -782,7 +782,7 @@
             Should redshift uncertainties be marginalised over? (Default=True)
         complete_catalog : bool, optional
             is the galaxy catalogue already complete? (Default=False)
-            
+
         TODO: UPDATE this for new catalog classes
         """
 
@@ -973,13 +973,7 @@
         zsmear =  z_nsmear(self.counterpart_z, self.counterpart_sigmaz, 10000)
         num = np.zeros(len(H0))
         for k,h in enumerate(H0):
-<<<<<<< HEAD
-            num[k] = np.sum(self.px_zH0(zsmear,h)*self.zrates(zsmear)) 
-=======
-            num[k] = np.sum(self.px_zH0(zsmear,h))
-            # TODO should this include p(s|z)? Would come into play
-            # for host galaxies with large redshift uncertainty.
->>>>>>> a124c686
+            num[k] = np.sum(self.px_zH0(zsmear,h)*self.zrates(zsmear))
         return num
 
     def likelihood(self,H0):
