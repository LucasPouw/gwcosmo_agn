--- conflicted
+++ resolved
@@ -761,11 +761,9 @@
 
     """
 
-<<<<<<< HEAD
-    def __init__(self, pixel_index, galaxy_catalog, skymap, observation_band, fast_cosmology, px_zH0, pD_zH0, zprior, zrates, luminosity_prior, luminosity_weights, outputfile, Kcorr=False, mth=None, zcut=None, zmax=10.,zuncert=True, complete_catalog=False, nside=32, nside_low_res = None, numerical=True):
-=======
-    def __init__(self, pixel_index, galaxy_catalog, skymap, observation_band, sp, fast_cosmology, px_zH0, pD_zH0, zprior, zrates, luminosity_prior, luminosity_weights, outputfile, Kcorr=False, mth=None, zcut=None, zmax=10.,zuncert=True, complete_catalog=False, nside=32, nside_low_res = None):
->>>>>>> fd8c2e98
+
+    def __init__(self, pixel_index, galaxy_catalog, skymap, observation_band, sp, fast_cosmology, px_zH0, pD_zH0, zprior, zrates, luminosity_prior, luminosity_weights, outputfile, Kcorr=False, mth=None, zcut=None, zmax=10.,zuncert=True, complete_catalog=False, nside=32, nside_low_res = None, numerical=True):
+
         """
         Parameters
         ----------
@@ -1059,11 +1057,8 @@
     catalogue method.
     """
 
-<<<<<<< HEAD
-    def __init__(self, galaxy_catalog, skymap, observation_band, fast_cosmology, px_zH0, pD_zH0, zprior, zrates, luminosity_prior, luminosity_weights, Kcorr=False, mth=None, zcut=None, zmax=10.,zuncert=True, complete_catalog=False, sky_thresh = 0.999, nside=32, numerical=True):
-=======
-    def __init__(self, galaxy_catalog, skymap, observation_band, sp, fast_cosmology, px_zH0, pD_zH0, zprior, zrates, luminosity_prior, luminosity_weights, Kcorr=False, mth=None, zcut=None, zmax=10.,zuncert=True, complete_catalog=False, sky_thresh = 0.999, nside=32):
->>>>>>> fd8c2e98
+    def __init__(self, galaxy_catalog, skymap, observation_band, sp, fast_cosmology, px_zH0, pD_zH0, zprior, zrates, luminosity_prior, luminosity_weights, Kcorr=False, mth=None, zcut=None, zmax=10.,zuncert=True, complete_catalog=False, sky_thresh = 0.999, nside=32, numerical=True):
+
         """
         Parameters
         ----------
