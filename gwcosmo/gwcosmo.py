--- conflicted
+++ resolved
@@ -42,7 +42,6 @@
 ################################# THE MAIN CLASSES #############################
 ################################################################################
 
-<<<<<<< HEAD
 class PixelatedGalaxyCatalogLikelihood(object):
     """
     Calculate the likelihood of H0 from one GW event, using the galaxy 
@@ -336,25 +335,6 @@
         return integral
         
     def px_OH0(self,H0,Lambda=0.,zmax=10.):
-=======
-class gwcosmoLikelihood(object):
-    """
-    """
-    def __init__(self, px_zH0, pD_zH0, zprior, zrates, zmax=10.):
-        self.px_zH0 = px_zH0
-        self.pD_zH0 = pD_zH0
-        self.zprior = zprior
-        self.zrates = zrates
-        self.zmax = zmax
-        
-    def px_zH0_times_pz_times_ps_z(self, z, H0, Lambda=0.):
-        return self.px_zH0(z,H0)*self.zprior(z)*self.zrates(z,Lambda=Lambda)
-        
-    def pD_zH0_times_pz_times_ps_z(self, z, H0, Lambda=0.):
-        return self.pD_zH0(z,H0)*self.zprior(z)*self.zrates(z,Lambda=Lambda)
-
-    def px_OH0(self, H0, skyprob=1., Lambda=0.):
->>>>>>> e961b709
         """
         Evaluate p(x|O,H0).
         
@@ -376,7 +356,7 @@
         float
             p(x|O,H0)
         """
-<<<<<<< HEAD
+
         Mmin = M_Mobs(H0,self.Mmin_obs)
         Mmax = M_Mobs(H0,self.Mmax_obs)
         
@@ -386,15 +366,6 @@
     def pD_OH0(self,H0,Lambda=0.,zmax=10.):
         """
         Evaluate p(D|O,H0).
-=======
-        
-        integral = quad(self.px_zH0_times_pz_times_ps_z,0.,self.zmax,args=(H0,Lambda),epsabs=0,epsrel=1.49e-4)[0]
-        return integral * skyprob
-        
-    def pD_OH0(self, H0, skyprob=1., Lambda=0.):
-        """
-        Evaluate p(x|O,H0).
->>>>>>> e961b709
         
         Defined as a single integral over z (instead of over z and M) as it is 
         equivalent to the empty catalogue case.
@@ -412,7 +383,6 @@
         Returns
         -------
         float
-<<<<<<< HEAD
             p(D|O,H0)
         """
         Mmin = M_Mobs(H0,self.Mmin_obs)
@@ -508,13 +478,73 @@
         likelihood = sum_pixels_G + sum_pixels_O
         return likelihood, sum_pixels_G, sum_pixels_O
 
-=======
+class gwcosmoLikelihood(object):
+    """
+    """
+    def __init__(self, px_zH0, pD_zH0, zprior, zrates, zmax=10.):
+        self.px_zH0 = px_zH0
+        self.pD_zH0 = pD_zH0
+        self.zprior = zprior
+        self.zrates = zrates
+        self.zmax = zmax
+        
+    def px_zH0_times_pz_times_ps_z(self, z, H0, Lambda=0.):
+        return self.px_zH0(z,H0)*self.zprior(z)*self.zrates(z,Lambda=Lambda)
+        
+    def pD_zH0_times_pz_times_ps_z(self, z, H0, Lambda=0.):
+        return self.pD_zH0(z,H0)*self.zprior(z)*self.zrates(z,Lambda=Lambda)
+
+    def px_OH0(self, H0, skyprob=1., Lambda=0.):
+        """
+        Evaluate p(x|O,H0).
+        
+        Defined as a single integral over z (instead of over z and M) as it is 
+        equivalent to the empty catalogue case.
+        NOTE: this is only possible as the ratio px_OH0/pD_OH0 is taken later.
+        
+        Parameters
+        ----------
+        H0 : float
+            Hubble constant value in kms-1Mpc-1
+        Lambda : float, optional
+            Redshift evolution parameter (default=0)
+        zmax : float, optional
+            The upper redshift limit for integrals (default=10.)
+
+        Returns
+        -------
+        float
+            p(x|O,H0)
+        """
+        
+        integral = quad(self.px_zH0_times_pz_times_ps_z,0.,self.zmax,args=(H0,Lambda),epsabs=0,epsrel=1.49e-4)[0]
+        return integral * skyprob
+        
+    def pD_OH0(self, H0, skyprob=1., Lambda=0.):
+        """
+        Evaluate p(x|O,H0).
+        
+        Defined as a single integral over z (instead of over z and M) as it is 
+        equivalent to the empty catalogue case.
+        NOTE: this is only possible as the ratio px_OH0/pD_OH0 is taken later.
+        
+        Parameters
+        ----------
+        H0 : float
+            Hubble constant value in kms-1Mpc-1
+        Lambda : float, optional
+            Redshift evolution parameter (default=0)
+        zmax : float, optional
+            The upper redshift limit for integrals (default=10.)
+
+        Returns
+        -------
+        float
             p(x|O,H0)
         """
         
         integral = quad(self.pD_zH0_times_pz_times_ps_z,0.,self.zmax,args=(H0,Lambda),epsabs=0,epsrel=1.49e-4)[0]
         return integral * skyprob
->>>>>>> e961b709
 
 
 class GalaxyCatalogLikelihood(gwcosmoLikelihood):
@@ -1159,7 +1189,6 @@
     
     return sampz, sampm, sampra, sampdec, sampcolor, count
     
-<<<<<<< HEAD
 
 def pixel_split(ra, dec, nside):
     """
@@ -1211,5 +1240,3 @@
     #        count += 1
 
     return res, idx
-=======
->>>>>>> e961b709
