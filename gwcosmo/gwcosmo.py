"""
gwcosmoLikelihood Module
Rachel Gray, Archisman Ghosh, Ignacio Magana, John Veitch, Ankan Sur

"""
from __future__ import absolute_import
import numpy as np
from numpy import inf

import warnings
warnings.filterwarnings("ignore")

from scipy.integrate import quad, dblquad
from scipy.stats import ncx2, truncnorm

from .utilities.standard_cosmology import dl_zH0,M_mdl,L_M
from .utilities.schechter_function import M_Mobs
from .utilities.schechter_params import SchechterParams
from .prior.catalog import color_names, color_limits, GalaxyCatalog
from .likelihood.skymap import ra_dec_from_ipix,ipix_from_ra_dec
import healpy as hp

import time
import progressbar


################################################################################
################################# THE MAIN CLASSES #############################
################################################################################

class gwcosmoLikelihood(object):
    """
    Class for holding basic GW info for calculating the likelihood on H0
    """

    def __init__(self, px_zH0, pD_zH0, zprior, zrates, zmax=10.):
        """
        Parameters
        ----------
        px_zH0 : object
            GW data, p(x|z,H0)
        pD_zH0 : object
            probability of detection, p(D|z,H0)
        zprior : object
            redshift prior, p(z)
        zrates : object
            rate evolution function, p(s|z)
        zmax : float
            The upper redshift limit for the universe (default=10.)
        """

        self.px_zH0 = px_zH0
        self.pD_zH0 = pD_zH0
        self.zprior = zprior
        self.zrates = zrates
        self.zmax = zmax

    def px_zH0_times_pz_times_ps_z(self, z, H0):
        """
        p(x|z,H0)*p(z)*p(s|z)

        Parameters
        ----------
        z : float
            redshift
        H0 : float
            Hubble constant value in kms-1Mpc-1
        """

        return self.px_zH0(z,H0)*self.zprior(z)*self.zrates(z)

    def pD_zH0_times_pz_times_ps_z(self, z, H0):
        """
        p(D|z,H0)*p(z)*p(s|z)

        Parameters
        ----------
        z : float
            redshift
        H0 : float
            Hubble constant value in kms-1Mpc-1
        """

        return self.pD_zH0(z,H0)*self.zprior(z)*self.zrates(z)

    def px_OH0(self, H0, skyprob=1.):
        """
        Evaluate p(x|O,H0).

        Parameters
        ----------
        H0 : float
            Hubble constant value in kms-1Mpc-1
        skyprob : float, optional
            GW sky probability covered by area O (default=1.)

        Returns
        -------
        float
            p(x|O,H0)
        """

        integral = quad(self.px_zH0_times_pz_times_ps_z,0.,self.zmax,args=[H0],epsabs=0,epsrel=1.49e-4)[0]
        return integral * skyprob

    def pD_OH0(self, H0, skyprob=1.):
        """
        Evaluate p(D|O,H0).

        Parameters
        ----------
        H0 : float
            Hubble constant value in kms-1Mpc-1
        skyprob : float, optional
            pdet probability covered by area O (default=1.)

        Returns
        -------
        float
            p(D|O,H0)
        """

        integral = quad(self.pD_zH0_times_pz_times_ps_z,0.,self.zmax,args=[H0],epsabs=0,epsrel=1.49e-4)[0]
        return integral * skyprob


class GalaxyCatalogLikelihood(gwcosmoLikelihood):
    """
    Calculate the likelihood of H0 from one GW event, using the galaxy
    catalogue method.

    Parameters
    ----------
    skymap : gwcosmo.likelihood.skymap.skymap object
        provides p(x|Omega) and skymap properties
    fast_cosmology : gwcosmo.utilities.standard_cosmology.fast_cosmology object
        Cosmological model
    Kcorr : bool, optional
        Should K corrections be applied to the analysis? (default=False)
        Will raise an error if used in conjunction with a galaxy catalogue
        without sufficient color information.
    mth : float, optional
        Specify an apparent magnitude threshold for the galaxy catalogue
        (default=None). If none, mth is estimated from the galaxy catalogue.
    zcut : float, optional
        An artificial redshift cut to the galaxy catalogue (default=None)
    zmax : float, optional
        The upper redshift limit for integrals (default=10.). Should be well
        beyond the highest redshift reachable by GW data or selection effects.
    zuncert : bool, optional
        Should redshift uncertainties be marginalised over? (Default=True).

    """

    def __init__(self, skymap, observation_band, fast_cosmology, px_zH0, pD_zH0, zprior, zrates, luminosity_prior, luminosity_weights, Kcorr=False, zmax=10.):
        """
        Parameters
        ----------
        skymap : object
            The GW skymap
        observation_band : str
            Observation band (eg. 'B', 'K', 'u', 'g')
        fast_cosmology : object
            Fast cosmology
        px_zH0 : object
            GW data, p(x|z,H0)
        pD_zH0 : object
            probability of detection, p(D|z,H0)
        zprior : object
            redshift prior, p(z)
        zrates : object
            rate evolution function, p(s|z)
        luminosity_prior : object
            absolute magnitude prior, p(M|H0)
        luminosity_weights : object
            luminosity weighting function, p(s|M)
        Kcorr : bool, optional
            Should K corrections be applied to the analysis? (default=False)
        zmax : float, optional
            The upper redshift limit for the universe (default=10.)
        """

        super().__init__(px_zH0, pD_zH0, zprior, zrates, zmax=zmax)

        self.skymap = skymap
        self.cosmo = fast_cosmology
        self.luminosity_prior = luminosity_prior
        self.luminosity_weights = luminosity_weights

        self.Kcorr = Kcorr
        self.band = observation_band
        sp = SchechterParams(self.band)
        self.Mmin_obs = sp.Mmin
        self.Mmax_obs = sp.Mmax


    def px_zH0_times_pz_times_ps_z_times_pM_times_ps_M(self, M, z, H0):
        """
        p(x|z,H0)*p(z)*p(s|z)*p(M|H0)*p(s|M)

        Parameters
        ----------
        M : float
            absolute magnitude
        z : float
            redshift
        H0 : float
            Hubble constant value in kms-1Mpc-1
        """

        return self.px_zH0(z,H0)*self.zprior(z)*self.zrates(z)*self.luminosity_prior(M,H0)*self.luminosity_weights(M)

    def pD_zH0_times_pz_times_ps_z_times_pM_times_ps_M(self, M, z, H0):
        """
        p(D|z,H0)*p(z)*p(s|z)*p(M|H0)*p(s|M)

        Parameters
        ----------
        M : float
            absolute magnitude
        z : float
            redshift
        H0 : float
            Hubble constant value in kms-1Mpc-1
        """

        return self.pD_zH0(z,H0)*self.zprior(z)*self.zrates(z)*self.luminosity_prior(M,H0)*self.luminosity_weights(M)

    def pxD_GH0(self, H0, sampz, sampm, sampra, sampdec, sampcolor, count):
        """
        Evaluate p(x|G,H0) and p(D|G,H0) using galaxy samples.

        Parameters
        ----------
        H0 : array of floats
            Hubble constant value(s) in kms-1Mpc-1
        sampz, sampm, sampra, sampdec, sampcolor : arrays of floats
            redshift, apparent magnitude, right ascension, declination and
            colour samples
        count : the number of samples which belong to 1 galaxy

        Returns
        -------
        arrays
            numerator and denominator
        """

        # TODO: Move into the catalog class
        Kcorr = self.full_catalog.get_k_correction(self.band, sampz, color_names[self.band], sampcolor)

        tempsky = self.skymap.skyprob(sampra, sampdec)*self.skymap.npix

        zweights = self.zrates(sampz)

        tempnum = np.zeros([len(H0)])
        tempden = np.zeros([len(H0)])
        for k,h in enumerate(H0):
            numinner = self.px_zH0(sampz,h)
            deninner = self.pD_zH0(sampz,h)
            sampAbsM = M_mdl(sampm, self.cosmo.dl_zH0(sampz, h), Kcorr=Kcorr)

            # for samples which are fainter than the faint end of the Schechter function
            # set contribution to zero.
            Mmax = M_Mobs(h,self.Mmax_obs)
            sel = np.where(sampAbsM > Mmax)[0] # identify samples fainter than model allows
            Lweights = self.luminosity_weights(sampAbsM)
            if self.luminosity_weights.luminosity_weights == False:
                Lweights = np.ones(len(sampAbsM))*Lweights
            Lweights[sel] = 0 # set faint sample contribution to zero

            normsamp = 1./count

            tempnum[k] = np.sum(numinner*tempsky*Lweights*zweights*normsamp)
            tempden[k] = np.sum(deninner*Lweights*zweights*normsamp)

        return tempnum,tempden

    def pxD_GH0_multi(self,H0, z, sigmaz, m, ra, dec, color, nfine=10000, ncoarse=10, zcut=10.):
        """
        Evaluate p(x|G,H0) and p(D|G,H0) using a list of galaxies.
        Wrapper for pxD_GH0().

        Parameters
        ----------
        H0 : array of floats
            Hubble constant value(s) in kms-1Mpc-1
        z, sigmaz, m, ra, dec, color : arrays of floats
            redshift, redshift 1 sigma uncertainty, apparent magnitude, right
            ascension (radians), declination (radians) and colour for a set of
            galaxies
        nfine : int, optional
            The number of samples to take from galaxies which are sampled finely
        ncoarse : int, optional
            The number of samples to take from galaxies which are sampled coarsely
        zcut : float, optional
            An artificial redshift cut to the galaxy catalogue (default=10.)

        Returns
        -------
        arrays
            p(x|G,H0), p(D|G,H0)
        """

        nGal = len(z)
        galindex_sep = {}
        if self.luminosity_weights.luminosity_weights == True:
            # TODO: find better selection criteria for sampling
            mlim = np.percentile(np.sort(m),0.01) # more draws for galaxies in brightest 0.01 percent
            mlim = np.ceil(mlim * 10) / 10.0 # round up to nearst dp to avoid rounding error where no galaxies are selected
            samp_res = {'fine': nfine, 'coarse': ncoarse}
            galindex = {'fine': np.where(m <= mlim)[0], 'coarse': np.where(mlim < m)[0]}

            # for arrays with more than 1million entries, break into sub arrays
            no_chunks_coarse = int(np.ceil(len(galindex['coarse'])/1000000))
            chunks_coarse = np.array_split(galindex['coarse'],no_chunks_coarse)
            galindex_sep['coarse'] = {i+1 : chunks_coarse[i] for i in range(no_chunks_coarse)}
            galindex_sep['fine'] = {i : galindex['fine'] for i in range(1)}
        else:
            samp_res = {'coarse': ncoarse}
            galindex = {'coarse': np.arange(len(z))}

            # for arrays with more than 1million entries, break into sub arrays
            no_chunks_coarse = int(np.ceil(len(galindex['coarse'])/1000000))
            chunks_coarse = np.array_split(galindex['coarse'],no_chunks_coarse)
            galindex_sep['coarse'] = {i : chunks_coarse[i] for i in range(no_chunks_coarse)}

        K = sum(len(v) for v in galindex.values()) # total number of sub arrays
        tempnum = np.zeros([K,len(H0)])
        tempden = np.zeros([K,len(H0)])

        # loop over sub arrays of galaxies
        for i,key in enumerate(samp_res):
            print('{} galaxies are getting sampled {}ly'.format(len(galindex[key]),key))
            for n, key2 in enumerate(galindex_sep[key]):
                zs = z[galindex_sep[key][key2]]
                sigmazs = sigmaz[galindex_sep[key][key2]]
                ms = m[galindex_sep[key][key2]]
                ras = ra[galindex_sep[key][key2]]
                decs = dec[galindex_sep[key][key2]]
                colors = color[galindex_sep[key][key2]]

                sampz, sampm, sampra, sampdec, sampcolor, count = gal_nsmear(zs, sigmazs, ms, ras, decs, colors, samp_res[key], zcut=zcut)

                tempnum[key2,:],tempden[key2,:] = self.pxD_GH0(H0, sampz, sampm, sampra, sampdec, sampcolor, count)

        num = np.sum(tempnum,axis=0)/nGal
        den = np.sum(tempden,axis=0)/nGal

        return num,den

    def pGB_DH0(self, H0, mth, skyprob, zcut=10.):
        """
        Evaluate p(G|D,H0) and p(B|D,H0).

        The probability that the host galaxy of a detected GW event is inside
        or beyond the galaxy catalogue.

        Parameters
        ----------
        H0 : float
            Hubble constant value in kms-1Mpc-1
        mth : float
            Apparent magnitude threshold
        skyprob : float, optional
            pdet probability covered by area G(B) (default=1.)
        zcut : float, optional
            An artificial redshift cut to the galaxy catalogue (default=10.)

        Returns
        -------
        floats
            p(G|D,H0), p(B|D,H0), num, den
            where (num/den)*skyprob = p(G|D,H0)
        """

        Mmin = M_Mobs(H0,self.Mmin_obs)
        Mmax = M_Mobs(H0,self.Mmax_obs)

        num = dblquad(self.pD_zH0_times_pz_times_ps_z_times_pM_times_ps_M,0.,zcut,lambda x: Mmin,lambda x: min(max(M_mdl(mth,self.cosmo.dl_zH0(x,H0)),Mmin),Mmax),args=
                      [H0],epsabs=0,epsrel=1.49e-4)[0]

        den = dblquad(self.pD_zH0_times_pz_times_ps_z_times_pM_times_ps_M,0.,self.zmax,lambda x: Mmin,lambda x: Mmax,args=[H0],epsabs=0,epsrel=1.49e-4)[0]
        integral = num/den

        pG = integral*skyprob
        pB = (1.-integral)*skyprob
        return pG, pB, num, den

    def px_BH0(self, H0, mth, skyprob ,zcut=10.):
        """
        Evaluate p(x|B,H0).

        If zcut >= zmax then a single integral is performed.
        If zcut < zmax then an additional integral is performed.

        Parameters
        ----------
        H0 : float
            Hubble constant value in kms-1Mpc-1
        mth : float
            Apparent magnitude threshold
        skyprob : float, optional
            GW sky probability covered by area G(B) (default=1.)
        zcut : float, optional
            An artificial redshift cut to the galaxy catalogue (default=10.)

        Returns
        -------
        float
            p(x|B,H0)
        """

        Mmin = M_Mobs(H0,self.Mmin_obs)
        Mmax = M_Mobs(H0,self.Mmax_obs)

        below_zcut_integral = dblquad(self.px_zH0_times_pz_times_ps_z_times_pM_times_ps_M,0.,zcut,lambda x: min(max(M_mdl(mth,self.cosmo.dl_zH0(x,H0)),Mmin),Mmax),
                                      lambda x: Mmax,args=[H0],epsabs=0,epsrel=1.49e-4)[0]

        above_zcut_integral = 0.
        if zcut < self.zmax:
            above_zcut_integral = dblquad(self.px_zH0_times_pz_times_ps_z_times_pM_times_ps_M,zcut,self.zmax,lambda x: Mmin, lambda x: Mmax,args=[H0],
                                                                                                                                epsabs=0,epsrel=1.49e-4)[0]

        integral = below_zcut_integral + above_zcut_integral

        return integral * skyprob

    def pD_BH0(self, H0, mth, skyprob, zcut=10.):
        """
        Evaluate p(D|B,H0).

        If zcut >= zmax then a single integral is performed.
        If zcut < zmax then an additional integral is performed.

        Parameters
        ----------
        H0 : float
            Hubble constant value in kms-1Mpc-1
        mth : float
            Apparent magnitude threshold
        skyprob : float, optional
            pdet probability covered by area G(B) (default=1.)
        zcut : float, optional
            An artificial redshift cut to the galaxy catalogue (default=10.)

        Returns
        -------
        float
            p(D|B,H0)
        """

        Mmin = M_Mobs(H0,self.Mmin_obs)
        Mmax = M_Mobs(H0,self.Mmax_obs)

        below_zcut_integral = dblquad(self.pD_zH0_times_pz_times_ps_z_times_pM_times_ps_M,0.,zcut,lambda x: min(max(M_mdl(mth,self.cosmo.dl_zH0(x,H0)),Mmin),Mmax),
                                      lambda x: Mmax,args=[H0],epsabs=0,epsrel=1.49e-4)[0]

        above_zcut_integral = 0.
        if zcut < self.zmax:
            above_zcut_integral = dblquad(self.pD_zH0_times_pz_times_ps_z_times_pM_times_ps_M,zcut,self.zmax,lambda x: Mmin, lambda x: Mmax,args=[H0],
                                          epsabs=0,epsrel=1.49e-4)[0]

        integral = below_zcut_integral + above_zcut_integral

        return integral * skyprob


class SinglePixelGalaxyCatalogLikelihood(GalaxyCatalogLikelihood):
    """
    Calculate the likelihood of H0 from one GW event, using the galaxy
    catalogue method.

    Parameters
    ----------
    pixel_index : Index of the healpy pixel to analyse
    galaxy_catalog : gwcosmo.prior.catalog.galaxyCatalog object
        The galaxy catalogue
    skymap : gwcosmo.likelihood.skymap.skymap object
        provides p(x|Omega) and skymap properties
    fast_cosmology : gwcosmo.utilities.standard_cosmology.fast_cosmology object
        Cosmological model
    Kcorr : bool, optional
        Should K corrections be applied to the analysis? (default=False)
        Will raise an error if used in conjunction with a galaxy catalogue
        without sufficient color information.
    mth : float, optional
        Specify an apparent magnitude threshold for the galaxy catalogue
        (default=None). If none, mth is estimated from the galaxy catalogue.
    zcut : float, optional
        An artificial redshift cut to the galaxy catalogue (default=None)
    zmax : float, optional
        The upper redshift limit for integrals (default=10.). Should be well
        beyond the highest redshift reachable by GW data or selection effects.
    zuncert : bool, optional
        Should redshift uncertainties be marginalised over? (Default=True).

    """

    def __init__(self, pixel_index, galaxy_catalog, skymap, observation_band, fast_cosmology, px_zH0, pD_zH0, zprior, zrates, luminosity_prior, luminosity_weights, Kcorr=False, mth=None, zcut=None, zmax=10.,zuncert=True, complete_catalog=False, nside=32, nside_low_res = None):
        """
        Parameters
        ----------
        pixel_index : int
            The healpy index of the pixel being analysed (assuming low-res nside)
        galaxy_catalog : object
            The galaxy catalogue
        skymap : object
            The GW skymap
        observation_band : str
            Observation band (eg. 'B', 'K', 'u', 'g')
        fast_cosmology : object
            Fast cosmology
        px_zH0 : object
            GW data, p(x|z,H0)
        pD_zH0 : object
            probability of detection, p(D|z,H0)
        zprior : object
            redshift prior, p(z)
        zrates : object
            rate evolution function, p(s|z)
        luminosity_prior : object
            absolute magnitude prior, p(M|H0)
        luminosity_weights : object
            luminosity weighting function, p(s|M)
        Kcorr : bool, optional
            Should K corrections be applied to the analysis? (default=False)
        mth : float, optional
            Specify an apparent magnitude threshold for the galaxy catalogue
            (default=None). If none, mth is estimated from the galaxy catalogue.
        zcut : float, optional
            An artificial redshift cut to the galaxy catalogue (default=None)
        zmax : float, optional
            The upper redshift limit for the universe (default=10.)
        zuncert : bool, optional
            Should redshift uncertainties be marginalised over? (Default=True)
        complete_catalog : bool, optional
            is the galaxy catalogue already complete? (Default=False)
        nside : int, optional
            The high-resolution value of nside to subdivide the current pixel into
        """

        super().__init__(skymap, observation_band, fast_cosmology, px_zH0, pD_zH0, zprior, zrates, luminosity_prior, luminosity_weights, Kcorr=Kcorr, zmax=zmax)
        self.nside_low_res = nside_low_res
        self.zcut = zcut
        self.complete_catalog = complete_catalog
        self.full_catalog = galaxy_catalog

        # Set redshift and colour limits based on whether Kcorrections are applied
        if Kcorr == True:
            if zcut is None:
                self.zcut = 0.5
            self.full_catalog = self.full_catalog.apply_color_limit(observation_band,
                                                                    *color_limits[color_names[observation_band]])
        else:
            if zcut is None:
                self.zcut = self.zmax
            self.color_limit = [-np.inf,np.inf]

        #TODO make this changeable from command line?
        self.nfine = 10000
        self.ncoarse = 10

        self.hi_res_nside = nside
        # Get the coordinates of the hi-res pixel centres
        pixra, pixdec = ra_dec_from_ipix(self.hi_res_nside, np.arange(hp.pixelfunc.nside2npix(self.hi_res_nside)), nest=skymap.nested)
        # compute the low-res index of each of them
        ipix = ipix_from_ra_dec(nside_low_res, pixra, pixdec, nest=skymap.nested)
        # Keep the ones that are within the current coarse pixel
        self.sub_pixel_indices = np.arange(hp.pixelfunc.nside2npix(self.hi_res_nside))[np.where(ipix == pixel_index)]
        print(f'Pixel {pixel_index} at nside={nside_low_res} contains pixels {self.sub_pixel_indices} at nside={self.hi_res_nside}')
        if zuncert == False:
            self.nfine = 1
            self.ncoarse = 1
            self.galsigmaz = np.zeros(len(self.galz))

        self.pxG = 0.
        self.pDG = 1.
        self.pG = 1.
        self.pxB = 0.
        self.pDB = 1.
        self.pB = 0.
        self.pxO = 0.
        self.pDO = 1.
        self.pO = 0.

        self.pixel_area_hi_res = 1./hp.nside2npix(self.hi_res_nside)

        hi_res_skyprob = hp.pixelfunc.ud_grade(skymap.prob, self.hi_res_nside, order_in='NESTED', order_out='NESTED')
        self.hi_res_skyprob = hi_res_skyprob/np.sum(hi_res_skyprob) #renormalise

        self.mth_map={}
        for i, idx in enumerate(self.sub_pixel_indices):
            ra, dec = ra_dec_from_ipix(self.hi_res_nside, idx)
            pix_catalog = galaxy_catalog.select_pixel(self.hi_res_nside, idx)
            self.mth_map[i] = pix_catalog.magnitude_thresh(observation_band, ra, dec)

    def full_pixel(self, H0, z, sigmaz, m, ra, dec, color, mth, px_Omega=1., pOmega=1.):
        """
        Compute the full likelihood on H0 for a single (sub-)pixel.

        Parameters
        ----------
        H0 : array of floats
            Hubble constant values in kms-1Mpc-1
        complete_catalog : bool, optional
            Assume that the galaxy catalogue is complete? (default=False)

        Returns
        -------
        float
            Returns likelihood, pxG, pDG, pG, pxB, pDB, pB, pxO, pDO, pO
            where likelihood = (pxG / pDG) * pG + (pxB / pDB) * pB + (pxO / pDO) * pO
        """

        pG = np.ones(len(H0))
        pxB = np.zeros(len(H0))
        pDB = np.ones(len(H0))
        pB = np.zeros(len(H0))

        num = np.zeros(len(H0))
        den = np.zeros(len(H0))

        print(f'Computing the in-catalogue part with {len(m)} galaxies')
        pxG, pDG = self.pxD_GH0_multi(H0, z, sigmaz, m, ra, dec, color, nfine=self.nfine, ncoarse=self.ncoarse, zcut=self.zcut)

        if not self.complete_catalog:
            print('Computing the beyond catalogue part')
            for i,h in enumerate(H0):
                pG[i], pB[i], num[i], den[i] = self.pGB_DH0(h, mth, pOmega, zcut=self.zcut)
                pxB[i] = self.px_BH0(h, mth, px_Omega, zcut=self.zcut)
            if self.zcut == self.zmax:
                pDB = (den - num) * pOmega
            else:
                print('Computing all integrals explicitly as zcut < zmax: this will take a little longer')
                for i,h in enumerate(H0):
                    pDB[i] = self.pD_BH0(h, mth, pOmega, zcut=self.zcut)

        likelihood = (pxG / pDG) * pG + (pxB / pDB) * pB
        return pxG, pDG, pG, pxB, pDB, pB

    def likelihood(self,H0):
        """
        Compute the likelihood on H0 for a single pixel

        Parameters
        ----------
        H0 : array of floats
            Hubble constant values in kms-1Mpc-1

        Returns
        -------
        float
            likelihood
        """

        self.pxG = np.zeros([len(H0),len(self.sub_pixel_indices)])
        self.pDG = np.zeros([len(H0),len(self.sub_pixel_indices)])
        self.pG = np.zeros([len(H0),len(self.sub_pixel_indices)])

        self.pxB = np.zeros([len(H0),len(self.sub_pixel_indices)])
        self.pDB = np.zeros([len(H0),len(self.sub_pixel_indices)])
        self.pB = np.zeros([len(H0),len(self.sub_pixel_indices)])

        self.pxO = np.zeros([len(H0),len(self.sub_pixel_indices)])
        self.pDO = np.zeros([len(H0),len(self.sub_pixel_indices)])
        self.pO = np.zeros(len(self.sub_pixel_indices))

        if inf in self.mth_map.values():
            temp_pxO = np.zeros(len(H0))
            temp_pDO = np.zeros(len(H0))
            print('Not all of this pixel has catalogue support. Computing the out of catalogue contribution')
            for i,h in enumerate(H0):
                temp_pxO[i] = self.px_OH0(h, skyprob=1.)
                temp_pDO[i] = self.pD_OH0(h, skyprob=1.)

        # loop over sub-pixels
        for i, idx in enumerate(self.sub_pixel_indices):
            px_Omega = self.hi_res_skyprob[idx]
            ra, dec = ra_dec_from_ipix(self.hi_res_nside, idx)
            subcatalog = self.full_catalog.select_pixel(self.hi_res_nside, idx)
            # TODO: Does this need a coarse pixel for better estimation?
            mth = self.mth_map[i]
            #mth = subcatalog.magnitude_thresh(self.band, ra, dec)

            if mth == np.inf:
                self.pxO[:,i] = temp_pxO*px_Omega
                self.pDO[:,i] = temp_pDO*self.pixel_area_hi_res
                self.pO[i] = self.pixel_area_hi_res

                self.pxG[:,i] = np.zeros(len(H0))
                self.pDG[:,i] = np.ones(len(H0))
                self.pG[:,i] = np.zeros(len(H0))
                self.pxB[:,i] = np.zeros(len(H0))
                self.pDB[:,i] = np.ones(len(H0))
                self.pB[:,i] = np.zeros(len(H0))
            else:
                # Apply cuts to catalog
                subcatalog = subcatalog.apply_redshift_cut(self.zcut)
                if color_names[self.band] is None:
                    clim = [-inf, inf]
                else:
                    clim = color_limits[color_names[self.band]]
                subcatalog = subcatalog.apply_color_limit(self.band, clim[0], clim[1]).apply_magnitude_limit(self.band, mth)

                print('mth in this sub-pixel: {}'.format(mth))
                print('Ngal in this sub-pixel: {}'.format(len(subcatalog)))
                z = subcatalog['z']
                ra = subcatalog['ra']
                dec = subcatalog['dec']
                m = subcatalog.get_magnitudes(self.band)
                sigmaz = subcatalog['sigmaz']
                color = subcatalog.get_color(self.band) # TODO: Fix based on Kcorr

                if len(subcatalog)==0:
                    self.pxG[:,i] = np.zeros(len(H0))
                else:
                    self.pxG[:,i], self.pDG[:,i], self.pG[:,i], self.pxB[:,i], self.pDB[:,i], self.pB[:,i] = self.full_pixel(H0, z, sigmaz, m, ra, dec, color, self.mth_map[i], px_Omega=px_Omega, pOmega=self.pixel_area_hi_res)
                self.pxO[:,i] = np.zeros(len(H0))
                self.pDO[:,i] = np.ones(len(H0))
                self.pO[i] = 0.

        sub_likelihood = np.zeros([len(H0),len(self.sub_pixel_indices)])
        for i in range(len(self.sub_pixel_indices)):
            sub_likelihood[:,i] = (self.pxG[:,i] / self.pDG[:,i]) * self.pG[:,i] + (self.pxB[:,i] / self.pDB[:,i]) * self.pB[:,i] + (self.pxO[:,i] / self.pDO[:,i]) * self.pO[i]
        likelihood = np.sum(sub_likelihood,axis=1)
        return likelihood

    def return_components(self):
        """
        Returns pxG, pDG, pG, pxB, pDB, pB, pxO, pDO, pO
        where each contains values for i sub-pixels
        and likelihood = sum_i[(pxG_i / pDG_i) * pG_i + (pxB_i / pDB_i) * pB_i + (pxO_i / pDO_i) * pO_i]
        """

        return self.pxG, self.pDG, self.pG, self.pxB, self.pDB, self.pB, self.pxO, self.pDO, self.pO

    def __call__(self, H0):
        return self.likelihood(H0)


class WholeSkyGalaxyCatalogLikelihood(GalaxyCatalogLikelihood):
    """
    Calculate the likelihood on H0 from one GW event, using the galaxy
    catalogue method.
    """

    def __init__(self, galaxy_catalog, skymap, observation_band, fast_cosmology, px_zH0, pD_zH0, zprior, zrates, luminosity_prior, luminosity_weights, Kcorr=False, mth=None, zcut=None, zmax=10.,zuncert=True, complete_catalog=False, sky_thresh = 0.999, nside=32):
        """
        Parameters
        ----------
        galaxy_catalog : object
            The galaxy catalogue
        skymap : object
            The GW skymap
        observation_band : str
            Observation band (eg. 'B', 'K', 'u', 'g')
        fast_cosmology : object
            Fast cosmology
        px_zH0 : object
            GW data, p(x|z,H0)
        pD_zH0 : object
            probability of detection, p(D|z,H0)
        zprior : object
            redshift prior, p(z)
        zrates : object
            rate evolution function, p(s|z)
        luminosity_prior : object
            absolute magnitude prior, p(M|H0)
        luminosity_weights : object
            luminosity weighting function, p(s|M)
        Kcorr : bool, optional
            Should K corrections be applied to the analysis? (default=False)
        mth : float, optional
            Specify an apparent magnitude threshold for the galaxy catalogue
            (default=None). If none, mth is estimated from the galaxy catalogue.
        zcut : float, optional
            An artificial redshift cut to the galaxy catalogue (default=None)
        zmax : float, optional
            The upper redshift limit for the universe (default=10.)
        zuncert : bool, optional
            Should redshift uncertainties be marginalised over? (Default=True)
        complete_catalog : bool, optional
            is the galaxy catalogue already complete? (Default=False)
<<<<<<< HEAD

=======
        nside : int, optional
            Resolution to work out fraction of skymap support
>>>>>>> 6cf8357e
        TODO: UPDATE this for new catalog classes
        """

        super().__init__(skymap, observation_band, fast_cosmology, px_zH0, pD_zH0, zprior, zrates, luminosity_prior, luminosity_weights, Kcorr=Kcorr, zmax=zmax)

        self.mth = mth
        self.zcut = zcut
        self.complete_catalog = complete_catalog
        self.full_catalog = galaxy_catalog

        # Set redshift and colour limits based on whether Kcorrections are applied
        if Kcorr == True:
            if zcut is None:
                self.zcut = 0.5
            self.full_catalog = self.full_catalog.apply_color_limit(observation_band,
                                                          *color_limits[color_names[observation_band]])
        else:
            if zcut is None:
                self.zcut = self.zmax
            self.color_limit = [-np.inf,np.inf]



        #TODO make this changeable from command line?
        self.nfine = 10000
        self.ncoarse = 10

        self.nGal = len(self.full_catalog)

        if zuncert == False:
            self.nfine = 1
            self.ncoarse = 1
            self.galsigmaz = np.zeros(len(self.galz))

        # Isolate galaxies inside the skymap credible region
        keep_idx = skymap.samples_within_region(self.full_catalog['ra'],
                                                self.full_catalog['dec'],
                                                sky_thresh,
                                                nside=nside)
        subcatalog = GalaxyCatalog(data = self.full_catalog[keep_idx],
                                   name = self.full_catalog.name+'_subsky',
                                   supported_bands = self.full_catalog.supported_bands,
                                   Kcorr = self.full_catalog.Kcorr)

        self.full_catalog = subcatalog
        if mth is None:
            self.mth = self.full_catalog.magnitude_thresh(observation_band)
        print('Catalogue apparent magnitude threshold: {}'.format(self.mth))

        self.OmegaG, self.px_OmegaG = skymap.region_with_sample_support(self.full_catalog['ra'],
                                                                       self.full_catalog['dec'],
                                                                       sky_thresh, nside=nside)
        self.OmegaO = 1. - self.OmegaG
        self.px_OmegaO = 1. - self.px_OmegaG

        self.pxG = None
        self.pDG = None
        self.pG = 1.
        self.pxB = 0.
        self.pDB = 1.
        self.pB = 0.
        self.pxO = 0.
        self.pDO = 1.
        self.pO = 0.

    def likelihood(self,H0):
        """
        Compute the likelihood on H0

        Parameters
        ----------
        H0 : array of floats
            Hubble constant values in kms-1Mpc-1

        Returns
        -------
        float
            likelihood
        """

        self.pG = np.ones(len(H0))
        self.pxB = np.zeros(len(H0))
        self.pDB = np.ones(len(H0))
        self.pB = np.zeros(len(H0))
        self.pxO = np.zeros(len(H0))
        self.pDO = np.ones(len(H0))
        self.pO = 0.

        num = np.zeros(len(H0))
        den = np.zeros(len(H0))

        # Apply cuts to catalog
        subcatalog = self.full_catalog.apply_redshift_cut(self.zcut)
        if color_names[self.band] is None:
            clim = [-inf, inf]
        else:
            clim = color_limits[color_names[self.band]]

        subcatalog = subcatalog.apply_color_limit(self.band, clim[0], clim[1]).apply_magnitude_limit(self.band, self.mth)

        print('mth in this sky patch: {}'.format(self.mth))
        print('Ngal in this sky patch: {}'.format(len(subcatalog)))
        galz = subcatalog['z']
        galra = subcatalog['ra']
        galdec = subcatalog['dec']
        galm = subcatalog.get_magnitudes(self.band)
        galsigmaz = subcatalog['sigmaz']
        galcolor = subcatalog.get_color(self.band) # TODO: Fix based on Kcorr
        print('Computing the in-catalogue part')
        self.pxG, self.pDG = self.pxD_GH0_multi(H0, galz, galsigmaz, galm, galra,
                                                galdec, galcolor, nfine=self.nfine,
                                                ncoarse=self.ncoarse, zcut=self.zcut)

        if not self.complete_catalog:
            print('Computing the beyond catalogue part')
            for i,h in enumerate(H0):
                self.pG[i], self.pB[i], num[i], den[i] = self.pGB_DH0(h, self.mth, self.OmegaG,zcut=self.zcut)
                self.pxB[i] = self.px_BH0(h, self.mth, self.px_OmegaG, zcut=self.zcut)
            if self.zcut == self.zmax:
                self.pDB = (den - num) * self.OmegaG
            else:
                print('Computing all integrals explicitly as zcut < zmax: this will take a little longer')
                for i,h in enumerate(H0):
                    self.pDB[i] = self.pD_BH0(h, self.mth, self.OmegaG, zcut=self.zcut)
            print("{}% of this event's sky area appears to have galaxy catalogue support".format(self.px_OmegaG*100))
            if self.px_OmegaG < 0.999:
                self.pO = self.OmegaO
                #self.pDO = den * self.OmegaO ### alternative to calculating pDO directly below, but requires both px_OH0 and pD_OH0 to use dblquad (not quad) ###
                print('Computing the contribution outside the catalogue footprint')
                for i,h in enumerate(H0):
                    self.pxO[i] = self.px_OH0(h, skyprob=self.px_OmegaO)
                    self.pDO[i] = self.pD_OH0(h, skyprob=self.OmegaO)

        likelihood = (self.pxG / self.pDG) * self.pG + (self.pxB / self.pDB) * self.pB + (self.pxO / self.pDO) * self.pO
        return likelihood

    def return_components(self):
        """
        Returns pxG, pDG, pG, pxB, pDB, pB, pxO, pDO, pO
        where likelihood = (pxG / pDG) * pG + (pxB / pDB) * pB + (pxO / pDO) * pO
        """

        return self.pxG, self.pDG, self.pG, self.pxB, self.pDB, self.pB, self.pxO, self.pDO, self.pO

    def __call__(self, H0):
        return self.likelihood(H0)



class DirectCounterpartLikelihood(gwcosmoLikelihood):
    """
    Calculate the likelihood of H0 from one GW event, using the counterpart
    method.

    This method is fast relative to the catalog methods, as it does not
    require an integral over either sky or absolute magnitude, only redshift.
    """

    def __init__(self, counterpart_z,counterpart_sigmaz, px_zH0, pD_zH0, zprior, zrates, zmax=10.):
        """
        Parameters
        ----------
        counterpart_z : float
            redshift of EM counterpart
        counterpart_sigmaz : float
            1 sigma uncertainty on redshift of EM counterpart
        px_zH0 : object
            GW data, p(x|z,H0) along LOS of counterpart
        pD_zH0 : object
            probability of detection, p(D|z,H0)
        zprior : object
            redshift prior, p(z)
        zrates : object
            rate evolution function, p(s|z)
        zmax : float
            The upper redshift limit for the universe (default=10.)
        """

        self.counterpart_z = counterpart_z
        self.counterpart_sigmaz = counterpart_sigmaz
        super().__init__(px_zH0, pD_zH0, zprior, zrates, zmax=zmax)

        self.px = None
        self.pD = None

    def px_H0(self,H0):
        """
        Returns p(x|H0,counterpart)
        The likelihood of the GW data given H0 and direct counterpart.

        Parameters
        ----------
        H0 : float or array_like
            Hubble constant value(s) in kms-1Mpc-1

        Returns
        -------
        float or array_like
            p(x|H0,counterpart)
        """
        zsmear =  z_nsmear(self.counterpart_z, self.counterpart_sigmaz, 10000)
        num = np.zeros(len(H0))
        for k,h in enumerate(H0):
            num[k] = np.sum(self.px_zH0(zsmear,h)*self.zrates(zsmear))
        return num

    def likelihood(self,H0):
        """
        Compute the likelihood on H0

        Parameters
        ----------
        H0 : array of floats
            Hubble constant values in kms-1Mpc-1

        Returns
        -------
        float
            likelihood
        """

        px = self.px_H0(H0)
        pD = np.zeros(len(H0))
        for i,h in enumerate(H0):
            pD[i] = self.pD_OH0(h, skyprob=1.)
        likelihood = px/pD
        self.px = px
        self.pD = pD
        return likelihood

    def return_components(self):
        """
        Returns pxG, pDG, pG, pxB, pDB, pB, pxO, pDO, pO
        where likelihood = (pxG / pDG) * pG + (pxB / pDB) * pB + (pxO / pDO) * pO
        """
        return self.px, self.pD, 1., 0., 1., 0., 0., 1., 0.

    def __call__(self, H0):
        return self.likelihood(H0)



class EmptyCatalogLikelihood(gwcosmoLikelihood):
    """
    Calculate the likelihood of H0 from one GW event, using the empty catalogue
    method.

    Calculations assuming no EM data (either counterpart or catalog).
    All information comes from the distance distribution of GW events
    or population assumptions which have not yet been marginalized over.

    This method is fast relative to the catalog methods, as it does not
    require an integral over either sky or absolute magnitude, only redshift.
    """

    def __init__(self, px_zH0, pD_zH0, zprior, zrates, zmax=10.):
        """
        Parameters
        ----------
        px_zH0 : object
            GW data, p(x|z,H0)
        pD_zH0 : object
            probability of detection, p(D|z,H0)
        zprior : object
            redshift prior, p(z)
        zrates : object
            rate evolution function, p(s|z)
        zmax : float
            The upper redshift limit for the universe (default=10.)
        """

        super().__init__(px_zH0, pD_zH0, zprior, zrates, zmax=zmax)

        self.px = None
        self.pD = None

    def likelihood(self,H0):
        """
        Compute the likelihood on H0

        Parameters
        ----------
        H0 : array of floats
            Hubble constant values in kms-1Mpc-1

        Returns
        -------
        float
            likelihood
        """

        px = np.zeros(len(H0))
        pD = np.zeros(len(H0))
        for i,h in enumerate(H0):
            px[i] = self.px_OH0(h, skyprob=1.)
            pD[i] = self.pD_OH0(h, skyprob=1.)
        likelihood = px/pD
        self.px = px
        self.pD = pD
        return likelihood

    def return_components(self):
        """
        Returns pxG, pDG, pG, pxB, pDB, pB, pxO, pDO, pO
        where likelihood = (pxG / pDG) * pG + (pxB / pDB) * pB + (pxO / pDO) * pO
        """
        return 0., 1., 0., 0., 1., 0., self.px, self.pD, 1.

    def __call__(self, H0):
        return self.likelihood(H0)



################################################################################
################################ ADDITIONAL CLASSES ############################
################################################################################

class LuminosityWeighting(object):
    """
    Host galaxy probability relation to luminosity: proportional to luminosity
    """

    def __init__(self):
        self.luminosity_weights = True

    def weighted_call(self, M):
        """
        Luminosity weighting

        Parameters
        ----------
        M : float
            absolute magnitude

        Returns
        -------
        float
            Luminosity
        """

        return L_M(M)

    def __call__(self, M):
        return self.weighted_call(M)

class UniformWeighting(object):
    """
    Host galaxy probability relation to luminosity: uniform
    """

    def __init__(self):
        self.luminosity_weights = False

    def unweighted_call(self, M):
        """
        Uniform weighting

        Parameters
        ----------
        M : float
            absolute magnitude

        Returns
        -------
        float
            1.
        """
        return 1.

    def __call__(self, M):
        return self.unweighted_call(M)


class RedshiftEvolutionMadau():
    """
    Merger rate relation to redshift: Madau model
    """

    def __init__(self,hyper_params_evolution):
        """
        Parameters
        ----------
        hyper_params_evolution : dict
            dictionary of redshift evolution parameters
        """
        self.redshift_evolution = True
        self.Lambda, self.beta, self.zp = hyper_params_evolution['Lambda'], hyper_params_evolution['madau_beta'], hyper_params_evolution['madau_zp']

    def evolving(self, z):
        """
        Madau rate evolution

        Parameters
        ----------
        z : float
            redshift

        Returns
        -------
        float
        """

        C = 1+(1+self.zp)**(-self.Lambda-self.beta)
        return C*((1+z)**self.Lambda)/(1+((1+z)/(1+self.zp))**(self.Lambda+self.beta)) #Equation 2 in https://arxiv.org/pdf/2003.12152.pdf

    def __call__(self, z):
        """
        Madau rate evolution, shifted to detector frame with
        additional factor of 1/(1+z)

        Parameters
        ----------
        z : float
            redshift

        Returns
        -------
        float
        """
        return self.evolving(z)/(1.+z)



class RedshiftEvolutionPowerLaw():
    """
    Merger rate relation to redshift: power-law model
    """

    def __init__(self,hyper_params_evolution):
        """
        Parameters
        ----------
        hyper_params_evolution : dict
            dictionary of redshift evolution parameters
        """

        self.redshift_evolution = True
        self.Lambda = hyper_params_evolution['Lambda']

    def evolving(self, z):
        """
        Power-law rate evolution

        Parameters
        ----------
        z : float
            redshift

        Returns
        -------
        float
        """
        return (1+z)**self.Lambda

    def __call__(self, z):
        """
        Power-law rate evolution, shifted to detector frame with
        additional factor of 1/(1+z)

        Parameters
        ----------
        z : float
            redshift

        Returns
        -------
        float
        """
        return self.evolving(z)/(1.+z)

class RedshiftNonEvolution():
    """
    Merger rate relation to redshift: no evolution
    """

    def __init__(self,hyper_params_evolution):
        """
        Parameters
        ----------
        hyper_params_evolution : dict
            dictionary of redshift evolution parameters
        """

        self.redshift_evolution = False

    def constant(self, z):
        """
        No rate evolution

        Parameters
        ----------
        z : float
            redshift

        Returns
        -------
        float
        """
        return 1.

    def __call__(self, z):
        """
        No rate evolution, but GW signals are shifted to detector frame with
        additional factor of 1/(1+z)

        Parameters
        ----------
        z : float
            redshift

        Returns
        -------
        float
        """
        return self.constant(z)/(1.+z)


################################################################################
################################ INTERNAL FUNCTIONS ############################
################################################################################


def z_nsmear(z, sigmaz, nsmear, zcut=10.):
    """
    Draw redshift samples from a galaxy.

    Ensure no samples fall below z=0.
    Remove samples above the redshift cut. zcut cannot be used as an upper limit
    for the draw, as this will cause an overdensity of support.

    Parameters
    ----------
    z : float
        redshift
    sigmaz : float
        1 sigma redshift uncertainty
    nsmear : float
        number of samples to take from galaxy
    zcut : float, optional
        An artificial redshift cut to the galaxy catalogue (default=10.)

    Returns
    -------
    array of floats
        nsmear redshift samples (excluding those above zcut)
    """
    a = (0.0 - z) / sigmaz
    zsmear = truncnorm.rvs(a, 5, loc=z, scale=sigmaz, size=nsmear)
    zsmear = zsmear[np.where(zsmear<zcut)[0]].flatten()
    return zsmear #TODO order these before returning them?


def gal_nsmear(z, sigmaz, m, ra, dec, color, nsmear, zcut=10.):
    """
    Draw redshift samples from a set of galaxies.
    Ensure no samples fall below z=0
    Remove samples above the redshift cut. zcut cannot be used as an upper limit
    for the draw, as this will cause an overdensity of support.

    Parameters
    ----------
    z : array of floats
        galaxy redshifts
    sigmaz : array of floats
        1 sigma redshift uncertainty
    m : array of floats
        galaxy apparent magnitudes
    ra, dec : array of floats
        galaxy right ascension and declinations
    color : array of floats
        galaxy colors
    nsmear : float
        number of samples to take from all galaxy
    zcut : float, optional
        An artificial redshift cut to the galaxy catalogue (default=10.)

    Returns
    -------
    array
        sampz, sampm, sampra, sampdec, sampcolor, count
    """

    # get redshift samples, carefully not going below zero
    a = (0.0 - z) / sigmaz
    sampz = truncnorm.rvs(a, 5, loc=z, scale=sigmaz, size=[nsmear,len(z)]).flatten('F')

    # repeat arrays for other gal parameters to give each sample full info
    sampcolor = np.repeat(color,nsmear)
    sampm = np.repeat(m,nsmear)
    sampra = np.repeat(ra,nsmear)
    sampdec = np.repeat(dec,nsmear)
    count = np.ones(len(sampz))*nsmear

    # remove samples above the redshift cut
    ind = np.where(sampz < zcut)[0]
    sampz = sampz[ind]
    sampcolor = sampcolor[ind]
    sampm = sampm[ind]
    sampra = sampra[ind]
    sampdec = sampdec[ind]
    count = count[ind]

    # sort array in ascending order so that px_zH0 and pD_zH0 don't freak out
    ind = np.argsort(sampz)
    sampz = sampz[ind]
    sampcolor = sampcolor[ind]
    sampm = sampm[ind]
    sampra = sampra[ind]
    sampdec = sampdec[ind]
    count = count[ind]

    return sampz, sampm, sampra, sampdec, sampcolor, count

<|MERGE_RESOLUTION|>--- conflicted
+++ resolved
@@ -781,12 +781,8 @@
             Should redshift uncertainties be marginalised over? (Default=True)
         complete_catalog : bool, optional
             is the galaxy catalogue already complete? (Default=False)
-<<<<<<< HEAD
-
-=======
         nside : int, optional
             Resolution to work out fraction of skymap support
->>>>>>> 6cf8357e
         TODO: UPDATE this for new catalog classes
         """
 
