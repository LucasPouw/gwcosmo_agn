"""
gwcosmoLikelihood Module
Rachel Gray, Archisman Ghosh, Ignacio Magana, John Veitch, Ankan Sur

In general:
p(x|z,H0,\Omega) is written as p(x|dl(z,H0))*p(x|\Omega)
p(x|dL(z,H0)): self.norms[H0]*self.px_dl(dl(z,H0))
p(x|\Omega): self.skymap.skyprob(ra,dec) or self.skymap.prob[idx]
p(D|z,H0): pdet.pD_zH0_eval(z,H0)
p(s|M(H0)): L_M(M) or L_mdl(m,dl(z,H0))
p(z): zprior(z)
p(M|H0): SchechterMagFunction(H0)(M)
p(\Omega): this term comes out the front and cancels in most cases,
and so does not appear explicitly.
"""
from __future__ import absolute_import
import lal
import numpy as np
import sys
import matplotlib
matplotlib.use('agg')
import matplotlib.pyplot as plt
import healpy as hp
import warnings
warnings.filterwarnings("ignore")

from scipy.integrate import quad, dblquad
from scipy.stats import ncx2, norm, truncnorm
from scipy.interpolate import splev, splrep
from astropy import constants as const
from astropy import units as u
from ligo.skymap.moc import rasterize
from ligo.skymap.core import uniq2ang

import gwcosmo

from .utilities.standard_cosmology import *
from .utilities.schechter_function import *
from .utilities.schechter_params import *
from .utilities.calc_kcor import *

import time
import progressbar


class gwcosmoLikelihood(object):
    """
    A class to hold all the individual components of the posterior for H0,
    and methods to stitch them together in the right way.

    Parameters
    ----------
    GW_data : gwcosmo.likelihood.posterior_samples.posterior_samples object 
        Gravitational wave event samples
    skymap : gwcosmo.likelihood.skymap.skymap object
        Gravitational wave event skymap
    galaxy_catalog : gwcosmo.prior.catalog.galaxyCatalog object
        The relevant galaxy catalog
    EM_counterpart : gwcosmo.prior.catalog.galaxyCatalog object, optional
        EM_counterpart data (default=None)
        If not None, will default to using this over the galaxy_catalog 
    Omega_m : float, optional
        The matter fraction of the universe (default=0.3)
    linear : bool, optional
        Use linear cosmology (default=False)
    weights : str, optional
        Specifies type of luminosity weighting to use: 'schechter' or 'trivial'
        (default='schechter') 'trivial' is only for testing purposes and
        should not be used in analysis
    basic : bool, optional
        If True, uses pdet suitable for MDC analysis (default=False)
    uncertainty : bool, optional
        If true, redshift uncertainty will be assumed and corrected
        for (default=False)
    rate : str, optional
        specifies rate evolution model, 'const' or 'evolving'
    Kcorr : bool, optional
        If true, will attempt to apply K corrections (default=False)
    """

    def __init__(self, H0, GW_data, skymap, galaxy_catalog, pdet, reweight=False, EM_counterpart=None,
                 Omega_m=0.308, linear=False, weighted=False, basic=False, uncertainty=False,
                 rate='constant', Lambda=3.0, area=0.999, Kcorr=False):
        self.H0 = H0
        self.pdet = pdet
        self.Omega_m = Omega_m
        self.linear = linear
        self.weighted = weighted
        self.basic = basic
        self.uncertainty = uncertainty
        self.skymap = skymap
        self.area = area
<<<<<<< HEAD
        self.Kcorr = Kcorr
        
        self.band = galaxy_catalog.band
=======
        self.band = band
        self.reweight = reweight
>>>>>>> 84d9e413

        sp = SchechterParams(self.band)
        self.alpha = sp.alpha
        self.Mstar_obs = sp.Mstar
        self.Mobs_min = sp.Mmin
        self.Mobs_max = sp.Mmax
            
        if galaxy_catalog == None:
            self.galaxy_catalog = None
            self.mth = None
            self.EM_counterpart = None
            self.whole_cat = True
        else:
            if self.uncertainty == False:
                self.galaxy_catalog = galaxy_catalog
                self.mth = galaxy_catalog.mth()
                self.EM_counterpart = None
                if EM_counterpart is not None:
                    self.EM_counterpart = EM_counterpart
            else:
                if galaxy_catalog is not None:
                    self.galaxy_catalog = galaxy_catalog
                    self.mth = galaxy_catalog.mth()

                self.EM_counterpart = None
        if EM_counterpart is not None:
            self.EM_counterpart = EM_counterpart.redshiftUncertainty(peculiarVelocityCorr=True)
            
        if GW_data is not None:
            temps = []
            norms = []
            if reweight == True:
                print("Reweighting samples")
            seed = np.random.randint(10000)
            for H0 in self.H0:
                if reweight == True:
                    distkernel, norm = GW_data.marginalized_distance_reweight(H0, 1.6, 5, 100,seed=seed)
                else:
                    distkernel, norm = GW_data.marginalized_distance(H0)
                distmin = 0.5*np.amin(GW_data.distance)
                distmax = 2.0*np.amax(GW_data.distance)
                dl_array = np.linspace(distmin, distmax, 500)
                vals = distkernel(dl_array)
                temps.append(splrep(dl_array, vals))
                norms.append(norm)
            self.temps = np.array(temps)
            self.norms = np.array(norms)

        if (GW_data is None and self.EM_counterpart is None):
            dl_array, vals = self.skymap.marginalized_distance()
            self.temp = splrep(dl_array,vals)

        if (GW_data is None and self.EM_counterpart is not None):
            counterpart = self.EM_counterpart.get_galaxy(0)
            dl_array, vals = self.skymap.lineofsight_distance(counterpart.ra, counterpart.dec)
            self.temp = splrep(dl_array,vals)

        # TODO: calculate mth for the patch of catalog being used, if whole_cat=False
        self.radec_lim = self.galaxy_catalog.radec_lim[0]
        if self.radec_lim == 0:
            self.whole_cat = True
        else:
            self.whole_cat = False
        self.ra_min = self.galaxy_catalog.radec_lim[1]
        self.ra_max = self.galaxy_catalog.radec_lim[2]
        self.dec_min = self.galaxy_catalog.radec_lim[3]
        self.dec_max = self.galaxy_catalog.radec_lim[4]
        
        if self.Kcorr == True:
            self.zcut = 0.5
            self.color_name = self.galaxy_catalog.color_name
        else:
            self.zcut = 10.
        
        if self.whole_cat == False:
            def skynorm(dec,ra):
                return np.cos(dec)
            self.catalog_fraction = dblquad(skynorm,self.ra_min,self.ra_max,
                                            lambda x: self.dec_min, 
                                            lambda x: self.dec_max,
                                            epsabs=0,epsrel=1.49e-4)[0]/(4.*np.pi)
            self.rest_fraction = 1-self.catalog_fraction
            print('This catalog covers {}% of the full sky'.format(self.catalog_fraction*100))
            
        if (self.EM_counterpart is None and self.galaxy_catalog is not None):
            #find galaxies within the bounds of the galaxy catalog
            sel = np.argwhere((self.ra_min <= self.galaxy_catalog.ra) & \
                              (self.galaxy_catalog.ra <= self.ra_max) & \
                              (self.dec_min <= self.galaxy_catalog.dec) & \
                              (self.galaxy_catalog.dec <= self.dec_max) & \
                              ((self.galaxy_catalog.z-3*self.galaxy_catalog.sigmaz) <= self.zcut))

            self.allz = self.galaxy_catalog.z[sel].flatten()
            self.allra = self.galaxy_catalog.ra[sel].flatten()
            self.alldec = self.galaxy_catalog.dec[sel].flatten()
            self.allm = self.galaxy_catalog.m[sel].flatten()
            self.allsigmaz = self.galaxy_catalog.sigmaz[sel].flatten()
            self.allcolor = self.galaxy_catalog.color[sel].flatten()
            self.mth = self.galaxy_catalog.mth()
            self.nGal = len(self.allz)
        
            if self.uncertainty == False:
                self.nsmear_fine = 1
                self.nsmear_coarse = 1
                self.allsigmaz = np.zeros(len(self.allz))
            else:
                self.nsmear_fine = 10000
                self.nsmear_coarse = 20
                  
        self.pDG = None
        self.pGD = None
        self.pnGD = None
        self.pDnG = None

        # Note that zmax is an artificial limit that
        # should be well above any redshift value that could
        # impact the results for the considered H0 values.
        self.zmax = 10.
        
        self.zprior = redshift_prior(Omega_m=self.Omega_m, linear=self.linear)
        self.cosmo = fast_cosmology(Omega_m=self.Omega_m, linear=self.linear)
        self.rate = rate
        self.Lambda = Lambda

    def ps_z(self, z):
        if self.rate == 'constant':
            return 1.0
        if self.rate == 'evolving':
            return (1.0+z)**self.Lambda

    def px_dl(self, dl, temp):
        """
        Returns a probability for a given distance dl
        from the interpolated function.
        """
        if self.reweight==True:
            return splev(dl, temp, ext=3)
        else:
            return splev(dl, temp, ext=3)/dl**2

    def px_H0G(self, H0):
        """
        Returns p(x|H0,G) for given values of H0.
        This corresponds to the numerator of Eq 12 in the method doc.
        The likelihood of the GW data given H0 and conditioned on
        the source being inside the galaxy catalog

        Parameters
        ----------
        H0 : float or array_like
            Hubble constant value(s) in kms-1Mpc-1

        Returns
        -------
        float or array_like
            p(x|H0,G)
        """
        num = np.zeros(len(H0))

        prob_sorted = np.sort(self.skymap.prob)[::-1]
        prob_sorted_cum = np.cumsum(prob_sorted)
        # find index of array which bounds the self.area confidence interval
        idx = np.searchsorted(prob_sorted_cum, self.area)
        minskypdf = prob_sorted[idx]*self.skymap.npix

        count = 0

        # TODO: expand this case to look at a skypatch
        # around the counterpart ('pencilbeam')
        if self.EM_counterpart is not None:
            nGalEM = self.EM_counterpart.nGal()
            for i in range(nGalEM):
                counterpart = self.EM_counterpart.get_galaxy(i)
                tempsky = self.skymap.skyprob(counterpart.ra, counterpart.dec)*self.skymap.npix
                tempdist = np.zeros(len(H0))
                for k in range(len(H0)):
                    tempdist[k] = self.norms[k]*self.px_dl(self.cosmo.dl_zH0(counterpart.z, H0[k]),self.temps[k])
                numnorm += tempdist*tempsky

        else:
            #find galaxies within the bounds of the GW event
            tempsky = self.skymap.skyprob(self.allra, self.alldec)*self.skymap.npix
            ind = np.argwhere(tempsky >= minskypdf)
            tempsky = tempsky[ind].flatten()
            zs = self.allz[ind].flatten()
            ras = self.allra[ind].flatten()
            decs = self.alldec[ind].flatten()
            ms = self.allm[ind].flatten()
            sigzs = self.allsigmaz[ind].flatten()
            colors = self.allcolor[ind].flatten()
            
            if self.weighted:
                mlim = np.percentile(np.sort(ms),0.01) # more draws for galaxies in brightest 0.01 percent
            else:
                mlim = 1.0
            
            bar = progressbar.ProgressBar()
            print("Calculating p(x|H0,G)")
            # loop over galaxies
            for i in bar(range(len(zs))):
                if ms[i] <= mlim: #do more loops over brightest galaxies
                    nsmear = self.nsmear_fine
                else:
                    nsmear = self.nsmear_coarse
                numinner=np.zeros(len(H0))
                a = (0.0 - zs[i]) / sigzs[i]
                zsmear = truncnorm.rvs(a, 5, loc=zs[i], scale=sigzs[i], size=nsmear)
                zsmear = zsmear[np.argwhere(zsmear<self.zcut)] # remove support above the catalogue hard redshift cut
                # loop over random draws from galaxies
                for n in range(len(zsmear)):
                    if self.weighted:
                        if self.Kcorr == True:
                            Kcorr = calc_kcor(self.band,zsmear[n],self.color_name,colour_value=colors[i])
                        else:
                            Kcorr = 0.
                        weight = L_mdl(ms[i], self.cosmo.dl_zH0(zsmear[n], H0), Kcorr=Kcorr)
                    else:
                        weight = 1.0
                    tempdist = np.zeros(len(H0))
                    for k in range(len(H0)):
                        tempdist[k] = self.norms[k]*self.px_dl(self.cosmo.dl_zH0(zsmear[n], H0[k]),self.temps[k])
                    numinner += tempdist*tempsky[i]*weight*self.ps_z(zsmear[n])
                normnuminner = numinner/nsmear
                num += normnuminner

            print("{} galaxies from this catalog lie in the event's {}% confidence interval".format(len(zs),self.area*100))
            numnorm = num/self.nGal
            
        return numnorm


    def pD_H0G(self,H0):
        """
        Returns p(D|H0,G) (the normalising factor for px_H0G).
        This corresponds to the denominator of Eq 12 in the methods doc.
        The probability of detection as a function of H0, conditioned on the source being inside the galaxy catalog
        
        Parameters
        ----------
        H0 : float or array_like
            Hubble constant value(s) in kms-1Mpc-1
            
        Returns
        -------
        float or array_like
            p(D|H0,G)        
        """     
        den = np.zeros(len(H0))

        if self.weighted:
            mlim = np.percentile(np.sort(self.allm),0.01) # more draws for galaxies in brightest 0.01 percent
        else:
            mlim = 1.0
            
        bar = progressbar.ProgressBar()
        print("Calculating p(D|H0,G)")
        # loop over galaxies
        for i in bar(range(len(self.allz))):
            if self.allm[i] <= mlim: #do more loops over brightest galaxies
                nsmear = self.nsmear_fine
            else:
                nsmear = self.nsmear_coarse
            deninner=np.zeros(len(H0))
            a = (0.0 - self.allz[i]) / self.allsigmaz[i]
            zsmear = truncnorm.rvs(a, 5, loc=self.allz[i], scale=self.allsigmaz[i], size=nsmear)
            zsmear = zsmear[np.argwhere(zsmear<self.zcut)] # remove support above the catalogue hard redshift cut
            # loop over random draws from galaxies
            for n in range(len(zsmear)):
                if self.weighted:
                    if self.Kcorr == True:
                        Kcorr = calc_kcor(self.band,zsmear[n],self.color_name,colour_value=self.allcolor[i])
                    else:
                        Kcorr = 0.
                    weight = L_mdl(self.allm[i], self.cosmo.dl_zH0(zsmear[n], H0), Kcorr=Kcorr)
                else:
                    weight = 1.0
                if self.basic:
                    prob = self.pdet.pD_dl_eval_basic(self.cosmo.dl_zH0(zsmear[n],H0)).flatten()
                else:
                    prob = self.pdet.pD_zH0_eval(zsmear[n],H0).flatten()
                deninner += prob*weight*self.ps_z(zsmear[n])
            normdeninner = deninner/nsmear
            den += normdeninner

        self.pDG = den/self.nGal

        return self.pDG


    def pG_H0D(self,H0):
        """
        Returns p(G|H0,D)
        This corresponds to Eq 16 in the doc.
        The probability that the host galaxy is in the catalogue given detection and H0.
        
        Parameters
        ----------
        H0 : float or array_like
            Hubble constant value(s) in kms-1Mpc-1
            
        Returns
        -------
        float or array_like
            p(G|H0,D) 
        """  
        # Warning - this integral misbehaves for small values of H0 (<25 kms-1Mpc-1).  TODO: fix this.
        num = np.zeros(len(H0)) 
        den = np.zeros(len(H0))
        
        # TODO: vectorize this if possible
        bar = progressbar.ProgressBar()
        print("Calculating p(G|H0,D)")
        for i in bar(range(len(H0))):
            def I(M,z):
                if self.basic:
                    temp = SchechterMagFunction(H0=H0[i],Mstar_obs=self.Mstar_obs,alpha=self.alpha)(M)*self.pdet.pD_dl_eval_basic(self.cosmo.dl_zH0(z,H0[i]))*self.zprior(z)*self.ps_z(z)
                else:
                    temp = SchechterMagFunction(H0=H0[i],Mstar_obs=self.Mstar_obs,alpha=self.alpha)(M)*self.pdet.pD_zH0_eval(z,H0[i])*self.zprior(z)*self.ps_z(z)
                if self.weighted:
                    return temp*L_M(M)
                else:
                    return temp
            
            # Mmin and Mmax currently corresponding to 10L* and 0.001L* respectively, to correspond with MDC
            # Will want to change in future.
            # TODO: test how sensitive this result is to changing Mmin and Mmax.
            Mmin = M_Mobs(H0[i],self.Mobs_min)
            Mmax = M_Mobs(H0[i],self.Mobs_max)
            
            num[i] = dblquad(I,0,self.zcut,lambda x: Mmin,lambda x: min(max(M_mdl(self.mth,self.cosmo.dl_zH0(x,H0[i])),Mmin),Mmax),epsabs=0,epsrel=1.49e-4)[0]
            den[i] = dblquad(I,0,self.zmax,lambda x: Mmin,lambda x: Mmax,epsabs=0,epsrel=1.49e-4)[0]

        self.pGD = num/den
        return self.pGD    


    def pnG_H0D(self,H0):
        """
        Returns 1.0 - pG_H0D(H0).
        This corresponds to Eq 17 in the doc.
        The probability that a galaxy is not in the catalogue given detection and H0
        
        Parameters
        ----------
        H0 : float or array_like
            Hubble constant value(s) in kms-1Mpc-1
            
        Returns
        -------
        float or array_like
            p(bar{G}|H0,D) 
        """
        if all(self.pGD)==None:
            self.pGD = self.pG_H0D(H0)
        self.pnGD = 1.0 - self.pGD
        return self.pnGD
       
        
    def px_H0nG(self,H0,allsky=True):
        """
        Returns p(x|H0,bar{G}).
        This corresponds to the numerator of Eq 19 in the doc
        The likelihood of the GW data given H0, conditioned on the source being outside the galaxy catalog for an
        all sky or patchy galaxy catalog.        
        Parameters
        ----------
        H0 : float or array_like
            Hubble constant value(s) in kms-1Mpc-1
            
        Returns
        -------
        float or array_like
            p(x|H0,bar{G})
        """
        distnum = np.zeros(len(H0))

        bar = progressbar.ProgressBar()
        print("Calculating p(x|H0,bar{G})")
        for i in bar(range(len(H0))):

            def Inum(M,z):
                temp = self.norms[i]*self.px_dl(self.cosmo.dl_zH0(z,H0[i]),self.temps[i])*self.zprior(z) \
            *SchechterMagFunction(H0=H0[i],Mstar_obs=self.Mstar_obs,alpha=self.alpha)(M)*self.ps_z(z)

                if self.weighted:
                    return temp*L_M(M)
                else:
                    return temp

            Mmin = M_Mobs(H0[i],self.Mobs_min)
            Mmax = M_Mobs(H0[i],self.Mobs_max)
            if allsky == True:
                distnum[i] = dblquad(Inum,0.0,self.zcut, lambda x: min(max(M_mdl(self.mth,self.cosmo.dl_zH0(x,H0[i])),Mmin),Mmax), lambda x: Mmax,epsabs=0,epsrel=1.49e-4)[0] \
                            + dblquad(Inum,self.zcut,self.zmax, lambda x: Mmin, lambda x: Mmax,epsabs=0,epsrel=1.49e-4)[0]
            else:
                distnum[i] = dblquad(Inum,0.0,self.zmax,lambda x: Mmin,lambda x: Mmax,epsabs=0,epsrel=1.49e-4)[0]

        # TODO: expand this case to look at a skypatch around the counterpart ('pencilbeam')    
        if self.EM_counterpart != None:
            nGalEM = self.EM_counterpart.nGal()
            for i in range(nGalEM):
                counterpart = self.EM_counterpart.get_galaxy(i)
                tempsky = self.skymap.skyprob(counterpart.ra,counterpart.dec)*self.skymap.npix
                num += distnum*tempsky
        
        else:
            pixind = range(self.skymap.npix)
            theta,rapix = hp.pix2ang(self.skymap.nside,pixind,nest=True)
            decpix = np.pi/2.0 - theta
            idx = (self.ra_min <= rapix) & (rapix <= self.ra_max) & (self.dec_min <= decpix) & (decpix <= self.dec_max)
            if allsky == True:
                skynum = self.skymap.prob[idx].sum()
            else: 
                skynum = 1.0 - self.skymap.prob[idx].sum()
            print("{}% of the event's sky probability is contained within the patch covered by the catalog".format(skynum*100))
            num = distnum*skynum
        return num


    def pD_H0nG(self,H0,allsky=True):
        """
        Returns p(D|H0,bar{G})
        This corresponds to the denominator of Eq 19 in the doc.
        The probability of detection as a function of H0, conditioned on the source being outside the galaxy catalog for an
        all sky or patchy galaxy catalog.
        
        Parameters
        ----------
        H0 : float or array_like
            Hubble constant value(s) in kms-1Mpc-1
            
        Returns
        -------
        float or array_like
            p(D|H0,bar{G})     
        """  
        # TODO: same fixes as for pG_H0D 
        den = np.zeros(len(H0))
        
        def skynorm(dec,ra):
            return np.cos(dec)
                
        norm = dblquad(skynorm,self.ra_min,self.ra_max,lambda x: self.dec_min,lambda x: self.dec_max,epsabs=0,epsrel=1.49e-4)[0]/(4.*np.pi)
        
        bar = progressbar.ProgressBar()
        print("Calculating p(D|H0,bar{G})")
        for i in bar(range(len(H0))):

            def I(M,z):
                if self.basic:
                    temp = SchechterMagFunction(H0=H0[i],Mstar_obs=self.Mstar_obs,alpha=self.alpha)(M)*self.pdet.pD_dl_eval_basic(self.cosmo.dl_zH0(z,H0[i]))*self.zprior(z)*self.ps_z(z)
                else:
                    temp = SchechterMagFunction(H0=H0[i],Mstar_obs=self.Mstar_obs,alpha=self.alpha)(M)*self.pdet.pD_zH0_eval(z,H0[i])*self.zprior(z)*self.ps_z(z)
                if self.weighted:
                    return temp*L_M(M)
                else:
                    return temp

            Mmin = M_Mobs(H0[i],self.Mobs_min)
            Mmax = M_Mobs(H0[i],self.Mobs_max)
            if allsky == True:
                den[i] = dblquad(I,0.0,self.zcut, lambda x: min(max(M_mdl(self.mth,self.cosmo.dl_zH0(x,H0[i])),Mmin),Mmax), lambda x: Mmax,epsabs=0,epsrel=1.49e-4)[0] \
                        + dblquad(I,self.zcut,self.zmax, lambda x: Mmin, lambda x: Mmax,epsabs=0,epsrel=1.49e-4)[0]
            else:
                den[i] = dblquad(I,0.0,self.zmax,lambda x: Mmin,lambda x: Mmax,epsabs=0,epsrel=1.49e-4)[0]
        if allsky == True:
            pDnG = den*norm
        else:
            pDnG = den*(1.-norm)
                
        return pDnG

    def px_H0_counterpart(self,H0):
        """
        Returns p(x|H0,counterpart)
        This corresponds to the numerator or Eq 6 in the doc.
        The likelihood of the GW data given H0 and direct counterpart.
        
        Parameters
        ----------
        H0 : float or array_like
            Hubble constant value(s) in kms-1Mpc-1
            
        Returns
        -------
        float or array_like
            p(x|H0,counterpart)
        """
        numnorm = np.zeros(len(H0))
        nGalEM = self.EM_counterpart.nGal()
        for i in range(nGalEM):
            counterpart = self.EM_counterpart.get_galaxy(i)
            tempsky = self.skymap.skyprob(counterpart.ra,counterpart.dec)*self.skymap.npix
            tempdist = np.zeros(len(H0))
            for k in range(len(H0)):
                tempdist[k] = self.norms[k]*self.px_dl(self.cosmo.dl_zH0(counterpart.z, H0[k]),self.temps[k])
            numnorm += tempdist*tempsky
        return numnorm


    def pD_H0(self,H0):
        """
        Returns p(D|H0).
        This corresponds to the denominator of Eq 6 in the doc.
        The probability of detection as a function of H0, marginalised over redshift, and absolute magnitude
        
        Parameters
        ----------
        H0 : float or array_like
            Hubble constant value(s) in kms-1Mpc-1
            
        Returns
        -------
        float or array_like
            p(D|H0)  
        """
        den = np.zeros(len(H0))
        
        bar = progressbar.ProgressBar()
        print("Calculating p(D|H0)")
        for i in bar(range(len(H0))):

            def I(z,M):
                if self.basic:
                    temp = SchechterMagFunction(H0=H0[i],Mstar_obs=self.Mstar_obs,alpha=self.alpha)(M)*self.pdet.pD_dl_eval_basic(self.cosmo.dl_zH0(z,H0[i]))*self.zprior(z)
                else:
                    temp = SchechterMagFunction(H0=H0[i],Mstar_obs=self.Mstar_obs,alpha=self.alpha)(M)*self.pdet.pD_zH0_eval(z,H0[i])*self.zprior(z)
                if self.weighted:
                    return temp*L_M(M)
                else:
                    return temp

            Mmin = M_Mobs(H0[i],self.Mobs_min)
            Mmax = M_Mobs(H0[i],self.Mobs_max)

            den[i] = dblquad(I,Mmin,Mmax,lambda x: 0.0,lambda x: self.zmax,epsabs=0,epsrel=1.49e-4)[0]

        self.pDnG = den   
        return self.pDnG


    def px_H0_empty(self,H0):
        """
        Returns the numerator of the empty catalog case        
        Parameters
        ----------
        H0 : float or array_like
            Hubble constant value(s) in kms-1Mpc-1

        Returns
        -------
        float or array_like
            p(x|H0,bar{G})
        """
        distnum = np.zeros(len(H0))
        for i in range(len(H0)):
            def Inum(z):
                temp = self.norms[i]*self.px_dl(self.cosmo.dl_zH0(z,H0[i]),self.temps[i])*self.zprior(z)*self.ps_z(z)
                return temp
            distnum[i] = quad(Inum,0.0,self.zmax,epsabs=0,epsrel=1.49e-4)[0]
        skynum = 1.
        num = distnum*skynum
        return num


    def pD_H0_empty(self,H0):
        """
        Returns the denominator of the empty catalog case

        Parameters
        ----------
        H0 : float or array_like
            Hubble constant value(s) in kms-1Mpc-1

        Returns
        -------
        float or array_like
            p(D|H0,bar{G})     
        """  
        den = np.zeros(len(H0))
        for i in range(len(H0)):
            def I(z):
                temp = self.pdet.pD_zH0_eval(z,H0[i])*self.zprior(z)*self.ps_z(z)
                return temp
            den[i] = quad(I,0.0,self.zmax,epsabs=0,epsrel=1.49e-4)[0]
        return den


    def likelihood(self,H0,complete=False,counterpart_case='direct',new_skypatch=False,population=False):
        """
        The likelihood for a single event
        This corresponds to Eq 3 (statistical) or Eq 6 (counterpart) in the doc, depending on parameter choices.
        
        Parameters
        ----------
        H0 : float or array_like
            Hubble constant value(s) in kms-1Mpc-1
        complete : bool, optional
            Is the galaxy catalog complete to all relevant distances/redshifts? (default=False)
        counterpart_case : str, optional
            Choice of counterpart analysis (default='direct')
            if 'direct', will assume the counterpart is correct with certainty
            if 'pencilbeam', will assume the host galaxy is along the counterpart's line of sight, but may be beyond it
            
        Returns
        -------
        float or array_like
            p(x|H0,D)
        """        
        if self.EM_counterpart != None:
            
            if counterpart_case == 'direct':
                pxG = self.px_H0_counterpart(H0)
                self.pDG = self.pD_H0(H0)
                likelihood = pxG/self.pDG # Eq 6
                
            # The pencilbeam case is currently coded up along the line of sight of the counterpart
            # For GW170817 the likelihood produced is identical to the 'direct' counterpart case
            # TODO: allow this to cover a small patch of sky
            elif counterpart_case == 'pencilbeam':
                pxG = self.px_H0G(H0)
                if all(self.pDG)==None:
                    self.pDG = self.pD_H0G(H0)
                if all(self.pGD)==None:
                    self.pGD = self.pG_H0D(H0)
                if all(self.pnGD)==None:
                    self.pnGD = self.pnG_H0D(H0)
                if all(self.pDnG)==None:
                    self.pDnG = self.pD_H0nG(H0)
                pxnG = self.px_H0nG(H0)
                
                likelihood = self.pGD*(pxG/self.pDG) + self.pnGD*(pxnG/self.pDnG) # Eq 3 along a single line of sight       
            else:
                print("Please specify counterpart_case ('direct' or 'pencilbeam').")

        elif new_skypatch==True:
            likelihood,pxG,self.pDG,self.pGD,self.pnGD,pxnG,self.pDnG = self.likelihood_skypatch(H0,complete=complete)

        elif population==True:
            pxG = self.px_H0_empty(H0)
            self.pDG = self.pD_H0_empty(H0)
            likelihood = pxG/self.pDG

        else:
            pxG = self.px_H0G(H0)
            if all(self.pDG)==None:
                self.pDG = self.pD_H0G(H0)
        
            if complete==True:
                likelihood = pxG/self.pDG # Eq 3 with p(G|H0,D)=1 and p(bar{G}|H0,D)=0

            else:
                if all(self.pGD)==None:
                    self.pGD = self.pG_H0D(H0)
                if all(self.pnGD)==None:
                    self.pnGD = self.pnG_H0D(H0)
                if all(self.pDnG)==None:
                    self.pDnG = self.pD_H0nG(H0)
                    
                pxnG = self.px_H0nG(H0)
    
                likelihood = self.pGD*(pxG/self.pDG) + self.pnGD*(pxnG/self.pDnG) # Eq 3


            if self.whole_cat == False:
                pDnG_rest_of_sky = self.pD_H0nG(H0,allsky=False)
                pxnG_rest_of_sky = self.px_H0nG(H0,allsky=False)

                likelihood = likelihood*self.catalog_fraction + (pxnG_rest_of_sky/pDnG_rest_of_sky)*self.rest_fraction # Eq 4


        if (complete==True) or (self.EM_counterpart != None) or (population==True):
            self.pGD = np.ones(len(H0))
            self.pnGD = np.zeros(len(H0))
            pxnG = np.zeros(len(H0))
            self.pDnG = np.ones(len(H0))

        if (self.whole_cat==True) or (self.EM_counterpart != None) or (population==True):
            pDnG_rest_of_sky = np.ones(len(H0))
            pxnG_rest_of_sky = np.zeros(len(H0))
            self.rest_fraction = 0
            self.catalog_fraction = 1
        

        return likelihood,pxG,self.pDG,self.pGD,self.catalog_fraction, pxnG,self.pDnG,self.pnGD, pxnG_rest_of_sky,pDnG_rest_of_sky,self.rest_fraction


    def px_DGH0_skypatch(self,H0):
        """
        The "in catalog" part of the new skypatch method 
        using a catalog which follows the GW event's sky patch contour
        p(x|D,G,H0)
        
        Parameters
        ----------
        H0 : float or array_like
            Hubble constant value(s) in kms-1Mpc-1
            
        Returns
        -------
        arrays
            numerator and denominator
        """
        num = np.zeros(len(H0))
        den = np.zeros(len(H0))
        print('whole catalog apparent magnitude threshold: {}'.format(self.mth))

        tempsky = self.skymap.skyprob(self.allra, self.alldec)*self.skymap.npix
        ind = np.argwhere(tempsky > 0.)
        tempsky = tempsky[ind].flatten()
        zs = self.allz[ind].flatten()
        ras = self.allra[ind].flatten()
        decs = self.alldec[ind].flatten()
        ms = self.allm[ind].flatten()
        sigzs = self.allsigmaz[ind].flatten()
        colors = self.allcolor[ind].flatten()
        
        max_mth = np.amax(ms)
        N = len(zs)
        
        if self.weighted:
            mlim = np.percentile(np.sort(ms),0.01) # more draws for galaxies in brightest 0.01 percent
        else:
            mlim = 1.0   
                 
        bar = progressbar.ProgressBar()
        print("Calculating p(x|D,H0,G) for this event's skyarea")
        # loop over galaxies
        for i in bar(range(N)):
            numinner=np.zeros(len(H0))
            deninner=np.zeros(len(H0))
            
            if ms[i] <= mlim: #do more loops over brightest galaxies
                nsmear = self.nsmear_fine
            else:
                nsmear = self.nsmear_coarse
            
            a = (0.0 - zs[i]) / sigzs[i]
            zsmear = truncnorm.rvs(a, 5, loc=zs[i], scale=sigzs[i], size=nsmear)
            zsmear = zsmear[np.argwhere(zsmear<self.zcut)] # remove support above the catalogue hard redshift cut
            # loop over random draws from galaxies
            for n in range(len(zsmear)):
                if self.weighted:
                    if self.Kcorr == True:
                        Kcorr = calc_kcor(self.band,zsmear[n],self.color_name,colour_value=colors[i])
                    else:
                        Kcorr = 0.
                    weight = L_mdl(ms[i], self.cosmo.dl_zH0(zsmear[n], H0), Kcorr=Kcorr)
                else:
                    weight = 1.0
                tempdist = np.zeros(len(H0))
                for k in range(len(H0)):
                    tempdist[k] = self.norms[k]*self.px_dl(self.cosmo.dl_zH0(zsmear[n], H0[k]),self.temps[k])
                numinner += tempdist*tempsky[i]*weight*self.ps_z(zsmear[n])

                if self.basic:
                    prob = self.pdet.pD_dl_eval_basic(self.cosmo.dl_zH0(zsmear[n],H0)).flatten()
                else:
                    prob = self.pdet.pD_zH0_eval(zsmear[n],H0).flatten()
                deninner += prob*weight*self.ps_z(zsmear[n])
            normnuminner = numinner/nsmear
            num += normnuminner
            normdeninner = deninner/nsmear
            den += normdeninner
        print("{} galaxies from this catalog lie in the event's {}% confidence interval".format(len(zs),self.area*100))
        numnorm = num/self.nGal
        
        if N >= 500:
            self.mth = np.median(ms)
        else:
            self.mth = max_mth #update mth to reflect the area within the event's sky localisation (max m within patch)
        
        print('event patch apparent magnitude threshold: {}'.format(self.mth))
        print("{} galaxies (out of a total possible {}) are supported by this event's skymap".format(N,self.nGal))
        return num,den
        
    def px_DnGH0_skypatch(self,H0):
        """
        The "beyond catalog" part of the new skypatch method 
        using a catalog which follows the GW event's sky patch contour
        p(x|D,Gbar,H0)
        
        Parameters
        ----------
        H0 : float or array_like
            Hubble constant value(s) in kms-1Mpc-1
            
        Returns
        -------
        arrays
            numerator and denominator
        """
        distnum = np.zeros(len(H0))
        distden = np.zeros(len(H0))
        
        bar = progressbar.ProgressBar()
        print("Calculating p(x|D,H0,bar{G}) for this event's skyarea")
        for i in bar(range(len(H0))):
        
            Mmin = M_Mobs(H0[i],self.Mobs_min)
            Mmax = M_Mobs(H0[i],self.Mobs_max)
            
            def Inum(z,M):
                temp = self.norms[i]*self.px_dl(self.cosmo.dl_zH0(z,H0[i]),self.temps[i])*self.zprior(z) \
            *SchechterMagFunction(H0=H0[i],Mstar_obs=self.Mstar_obs,alpha=self.alpha)(M)*self.ps_z(z)
                if self.weighted:
                    return temp*L_M(M)
                else:
                    return temp
            distnum[i] = dblquad(Inum,Mmin,Mmax,lambda x: z_dlH0(dl_mM(self.mth,x),H0[i],linear=self.linear),lambda x: self.zmax,epsabs=0,epsrel=1.49e-4)[0]
            
            def Iden(z,M):
                if self.basic:
                    temp = SchechterMagFunction(H0=H0[i],Mstar_obs=self.Mstar_obs,alpha=self.alpha)(M)*self.pdet.pD_dl_eval_basic(self.cosmo.dl_zH0(z,H0[i]))*self.zprior(z)*self.ps_z(z)
                else:
                    temp = SchechterMagFunction(H0=H0[i],Mstar_obs=self.Mstar_obs,alpha=self.alpha)(M)*self.pdet.pD_zH0_eval(z,H0[i])*self.zprior(z)*self.ps_z(z)
                if self.weighted:
                    return temp*L_M(M)
                else:
                    return temp
            distden[i] = dblquad(Iden,Mmin,Mmax,lambda x: z_dlH0(dl_mM(self.mth,x),H0[i],linear=self.linear),lambda x: self.zmax,epsabs=0,epsrel=1.49e-4)[0]           
            
        skynum = 1.0
        num = distnum*skynum
        a = len(np.asarray(np.where(self.skymap.prob!=0)).flatten()) # find number of pixels with any GW event support
        skyden = a/self.skymap.npix
        den = distden*skyden
        
        return num,den

        
    def likelihood_skypatch(self,H0,complete=False):
        """
        The event likelihood using the new skypatch method 
        p(x|D,H0)
        
        Parameters
        ----------
        H0 : float or array_like
            Hubble constant value(s) in kms-1Mpc-1
            
        Returns
        -------
        array
            the unnormalised likelihood
        """        
        pxDG_num,pxDG_den = self.px_DGH0_skypatch(H0)
        

        if complete==True:
            likelihood = pxDG_num/pxDG_den
            pGD = np.ones(len(H0))
            pnGD = np.zeros(len(H0))
            pxDnG_num = np.zeros(len(H0))
            pxDnG_den = np.ones(len(H0))            

        else:
            pGD = self.pG_H0D(H0)
            pnGD = self.pnG_H0D(H0)
                
            pxDnG_num,pxDnG_den = self.px_DnGH0_skypatch(H0)
            pxDnG = pxDnG_num/pxDnG_den

            likelihood = pGD*(pxDG_num/pxDG_den) + pnGD*pxDnG 

        return likelihood,pxDG_num,pxDG_den,pGD,pnGD,pxDnG_num,pxDnG_den
        <|MERGE_RESOLUTION|>--- conflicted
+++ resolved
@@ -90,14 +90,10 @@
         self.uncertainty = uncertainty
         self.skymap = skymap
         self.area = area
-<<<<<<< HEAD
         self.Kcorr = Kcorr
-        
         self.band = galaxy_catalog.band
-=======
-        self.band = band
         self.reweight = reweight
->>>>>>> 84d9e413
+
 
         sp = SchechterParams(self.band)
         self.alpha = sp.alpha
