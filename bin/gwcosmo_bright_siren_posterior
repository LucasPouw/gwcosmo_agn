#!/usr/bin/env python3
"""
Multi-parameter likelihood computation module for GW event with unique EM counterpart

Tathagata Ghosh
"""

import json
from itertools import product

import bilby
import gwcosmo
import h5py
import matplotlib
import numpy as np
from gwcosmo.injections import injections_at_detector
from gwcosmo.prior import priors
from gwcosmo.utilities import host_galaxy_merger_relations
from gwcosmo.utilities.arguments import create_parser
from gwcosmo.utilities.check_boundary import *
from gwcosmo.utilities.cosmology import *
from gwcosmo.utilities.posterior_utilities import str2bool
from tqdm import tqdm

matplotlib.use("agg")
import matplotlib.pyplot as plt

matplotlib.rcParams["font.family"] = "Times New Roman"
matplotlib.rcParams["font.sans-serif"] = ["Bitstream Vera Sans"]
matplotlib.rcParams["mathtext.fontset"] = "stixsans"

import seaborn as sns

sns.set(context="paper", style="ticks", palette="colorblind")


parser = create_parser(
    "--method",
    "--posterior_samples",
    "--redshift_evolution",
    "--parameter_dict",
    "--injections_path",
    "--mass_model",
    "--snr",
    "--ifar",
    "--plot",
    "--outputfile",
    "--gravity_model",
    "--sampler",
    "--nwalkers",
    "--npool",
    "--walks",
    "--nsteps",
    "--nlive",
    "--dlogz",
)

opts = parser.parse_args()

if not opts.posterior_samples:
    parser.error("Posterior samples file is missing")

if not opts.method:
    parser.error("Missing method. Choose 'sampling' or 'gridded'.")
method = opts.method

# loading GW data (posterior samples/skymap)
<<<<<<< HEAD
if opts.posterior_samples is not None:
    if str(opts.posterior_samples).endswith('.json'):
        with open(str(opts.posterior_samples)) as json_file:
            posterior_samples_dictionary = json.load(json_file)
    else: # a json file is required
        err_str = """Missing posterior samples. Expecting a json file with format:\n
        {
           "GW170817":
              {
	         "posterior_file_path" : "/path/to/GW170817.h5",
	         "samples_field" : "C01:Mixed",
	         "skymap_path" : "/path/to/GW170817_skymap.fits"
              }
        }
        """
        parser.error(err_str)
        # posterior_samples_dictionary = {}
        # posterior_samples_dictionary['event'] = str(opts.posterior_samples)
        #if str2bool(opts.post_los_dictionary) is False: 
        #    if opts.counterpart_dictionary is None :
        #        if opts.counterpart_ra is None or opts.counterpart_dec is None:
        #            parser.error('Provide ra and/or dec.')
        #        elif opts.counterpart_ra is not None and opts.counterpart_dec is not None:
        #            counterpart_ra = float(opts.counterpart_ra)
        #            counterpart_dec = float(opts.counterpart_dec)
        #            counterpart_dictionary ['event'] ["ra_dec"]= np.array ([counterpart_ra,counterpart_dec])
    post_los_dictionary = {}
    nsamps_dictionary = {}
    if opts.post_los is None:
        print ("Assuming posterior samples are conditioned over line of sight.") 
        for event in posterior_samples_dictionary.keys() :
            post_los_dictionary [event] = True
    elif str(opts.post_los).endswith('.json'): 
        with open(str(opts.post_los)) as json_file:
            post_los_dictionary_in = json.load(json_file)
        for event in post_los_dictionary_in :
            post_los_dictionary [event] = str2bool (post_los_dictionary_in [event]["post_los"])
            if "nsamps" in post_los_dictionary_in [event].keys():
                nsamps_dictionary [event] = int(post_los_dictionary_in [event]["nsamps"])
            elif isinstance(opts.nsamps, int) or isinstance(opts.nsamps, float):
                nsamps_dictionary [event] = int(opts.nsamps)
    else :
        post_los = str2bool(opts.post_los)
        for event in posterior_samples_dictionary.keys() :
            post_los_dictionary [event] = post_los
        if post_los is False and (isinstance(opts.nsamps, int) or isinstance(opts.nsamps, float)):
            for event in posterior_samples_dictionary.keys():
                nsamps_dictionary [event] = int(opts.nsamps)

    events = list(post_los_dictionary.keys())
    nevents = len(events)
    if nevents >1 :
        for event in events :
            if post_los_dictionary[event] is False :
                if counterpart_dictionary[event].get("ra_dec") is None :
                    parser.error(f"Provide ra and dec infromation in counterpart dictionary for {event}")
    else :
        event = events [0]
        if post_los_dictionary[event] is False :
            if counterpart_dictionary[event].get("ra_dec") is None :
                if opts.counterpart_ra is None or opts.counterpart_dec is None:
                    parser.error('Provide ra and/or dec using arguments counterpart_ra and counterpart_dec.')
                elif opts.counterpart_ra is not None and opts.counterpart_dec is not None:
                    counterpart_ra = float(opts.counterpart_ra)
                    counterpart_dec = float(opts.counterpart_dec)
                    counterpart_dictionary [event] ["ra_dec"]= np.array ([counterpart_ra,counterpart_dec])


elif opts.posterior_samples is None and opts.skymap is not None:
    if str(opts.skymap).endswith('.json'):
        with open(str(opts.skymap)) as json_file:
            skymap_dictionary = json.load(json_file)
    else :
        skymap_dictionary = {}
        skymap_dictionary['event'] = str(opts.skymap)

# posterior sample field
if opts.posterior_samples is not None:
    if opts.posterior_samples_field is not None:
        if str(opts.posterior_samples_field).endswith('.json'):
            with open(str(opts.posterior_samples_field)) as json_file:
                posterior_samples_field_dictionary = json.load(json_file)
            for key in posterior_samples_dictionary.keys():
                if key in posterior_samples_field_dictionary.keys():
                    pass
                else:
                    posterior_samples_field_dictionary[key] = None 
        else:
            posterior_samples_field_dictionary = {}
            posterior_samples_field_dictionary['event'] = str(opts.posterior_samples_field)

    else:
        posterior_samples_field_dictionary = {}
        for key in posterior_samples_dictionary.keys():
            posterior_samples_field_dictionary[key] = None 
=======
if opts.posterior_samples.endswith(".json"):
    with open(opts.posterior_samples) as json_file:
        posterior_samples_dictionary = json.load(json_file)
else:  # a json file is required
    err_str = """Missing posterior samples. Expecting a json file with format:\n
    {
       "GW170817":
	  {
		 "posterior_file_path" : "/path/to/GW170817.h5",
		 "samples_field" : "C01:Mixed",
		 "skymap_path" : "/path/to/GW170817_skymap.fits"
	  }
    }
    """
    parser.error(err_str)
>>>>>>> b5415a6f

# parameter(s) file
if opts.parameter_dict:
    with open(str(opts.parameter_dict)) as json_file:
        parameter_dict = json.load(json_file)
    if opts.posterior_samples is None and opts.skymap is not None:
        mass_parameters = [
            "alpha",
            "delta_m",
            "mu_g",
            "sigma_g",
            "lambda_peak",
            "alpha_1",
            "alpha_2",
            "b",
            "mminbh",
            "mmaxbh",
            "beta",
            "alphans",
            "mminns",
            "mmaxns",
        ]
        for key in mass_parameters:
            if key in parameter_dict.keys():
                if isinstance(parameter_dict[key]["value"], list):
                    parser.error(f"Mass parameter({key}) cannot be inferred while using GW skymap.")
else:
    parser.error("Missing parameters file")

try:
    injdata = h5py.File(opts.injections_path, "r")
except OSError:
    injdata = h5py.File(opts.injections_path, "r", locking=False)

if "ifar" in injdata:
    ifar = np.array(injdata["ifar"])
else:
    ifar = np.inf + 0 * np.array(injdata["m1d"])

if not opts.snr and not opts.ifar:
    parser.error("You must specify threshold values for SNR and/or IFAR for the analysis.")
opts.snr = opts.snr or 0.0
opts.ifar = opts.ifar or 0.0
print(f"Analysis will be run with cuts on SNR: {opts.snr} and IFAR: {opts.ifar}")

injections = injections_at_detector(
    m1d=np.array(injdata["m1d"]),
    m2d=np.array(injdata["m2d"]),
    dl=np.array(injdata["dl"]),
    prior_vals=np.array(injdata["pini"]),
    snr_det=np.array(injdata["snr"]),
    snr_cut=opts.snr,
    ifar=ifar,
    ifar_cut=opts.ifar,
    ntotal=np.array(injdata["ntotal"]),
    Tobs=np.array(injdata["Tobs"]),
)
injdata.close()

if not (mass_model := opts.mass_model):
    parser.error("Missing mass model")
if not (mass_priors := getattr(priors, mass_model.replace("-", "_"), None)):
    parser.error("Unrecognized mass model")
print(f"Using the {mass_model} mass model")
mass_priors = mass_priors()

gravity_model = opts.gravity_model
if gravity_model == "GR":
    cosmo = standard_cosmology()
elif gravity_model == "Xi0_n":
    cosmo = Xi0_n_cosmology()
else:
    parser.error(f"Unrecognized '{gravity_model}' gravity model")
print(f"Using the {gravity_model} gravity model")

# redshift evolution model
redshift_evolution = opts.redshift_evolution
if redshift_evolution == "None":
    redshift_evolution = "Constant"
if not (
    ps_z := getattr(host_galaxy_merger_relations, f"RedshiftEvolution{redshift_evolution}", None)
):
    parser.error("Unrecognized redshift evolution model")
print(f"Assuming a {redshift_evolution} redshift evolution model")
ps_z = ps_z()

# check_boundary(cosmo, parameter_dict, injections, mass_priors, gravity_model, mass_model)

plot = str2bool(opts.plot)
outputfile = str(opts.outputfile)

me = gwcosmo.likelihood.bright_siren_likelihood.MultipleEventLikelihoodEM(
    posterior_samples_dictionary,
    injections,
    ps_z,
    cosmo,
    mass_priors,
    network_snr_threshold=opts.snr,
)

for key in parameter_dict:
    if key not in me.parameters:
        print(
            f"WARNING: The parameter {key} from your parameter dictionary is not recognized by the likelihood module."
        )

if method == "sampling":

    sampler = str(opts.sampler)
    nwalkers = int(opts.nwalkers)
    walks = int(opts.walks)
    nsteps = int(opts.nsteps)
    nlive = int(opts.nlive)
    dlogz = float(opts.dlogz)
    npool = int(opts.npool)

    priors = {}

    for key in parameter_dict:
        if isinstance(parameter_dict[key]["value"], list):
            if "label" in parameter_dict[key]:
                label = parameter_dict[key]["label"]
            else:
                label = key
            if (
                parameter_dict[key]["prior"] == "Uniform"
                or parameter_dict[key]["prior"] == "uniform"
            ):
                priors[key] = bilby.core.prior.Uniform(
                    parameter_dict[key]["value"][0],
                    parameter_dict[key]["value"][1],
                    name=key,
                    latex_label=label,
                )
            elif parameter_dict[key]["prior"] == "Gaussian":
                priors[key] = bilby.core.prior.Gaussian(
                    parameter_dict[key]["value"][0],
                    parameter_dict[key]["value"][1],
                    name=key,
                    latex_label=label,
                )
            else:
                raise ValueError(
                    f"Unrecognised prior settings for parameter {key} (specify 'Uniform' or 'Gaussian'."
                )
        else:
            priors[key] = float(parameter_dict[key]["value"])

    sampling_method = "acceptance-walk"  # can be "rwalk", "act-walk" (the default). "acceptance-walk" is faster (as of 20230717), see         https://lscsoft.docs.ligo.org/bilby/dynesty-guide.html

    bilbyresult = bilby.run_sampler(
        likelihood=me,
        priors=priors,
        outdir=f"{opts.outputfile}",  # the directory to output the results to
        label=f"{opts.outputfile}",  # a label to apply to the output file
        plot=plot,  # by default this is True and a corner plot will be produced
        sampler=sampler,  # set the name of the sampler
        nlive=nlive,  # add in any keyword arguments used by that sampler
        dlogz=dlogz,
        nwalkers=nwalkers,  # add in any keyword arguments used by that sampler
        walks=walks,
        nsteps=nsteps,
        npool=npool,
        sample=sampling_method,
        # injection_parameters={"m": m, "c": c},  # (optional) true values for adding to plots
    )


elif method == "gridded":

    parameter_grid = {}
    fixed_params = {}
    parameter_grid_indices = {}

    for key in parameter_dict:
        if isinstance(parameter_dict[key]["value"], list):
            if (
                parameter_dict[key]["prior"] == "Uniform"
                or parameter_dict[key]["prior"] == "uniform"
            ):
                print(
                    f"Setting a uniform prior on {key} in the range [{parameter_dict[key]['value'][0]}, {parameter_dict[key]['value'][1]}]"
                )
            else:
                raise ValueError(
                    f"Unrecognised prior settings for parameter {key} (specify 'Uniform')."
                )
            if len(parameter_dict[key]["value"]) == 3:
                parameter_grid[key] = np.linspace(
                    parameter_dict[key]["value"][0],
                    parameter_dict[key]["value"][1],
                    parameter_dict[key]["value"][2],
                )
            elif len(parameter_dict[key]["value"]) == 2:
                parameter_grid[key] = np.linspace(
                    parameter_dict[key]["value"][0], parameter_dict[key]["value"][1], 10
                )
            else:
                raise ValueError(f"Incorrect formatting for parameter {key}.")
            parameter_grid_indices[key] = range(len(parameter_grid[key]))
        else:
            fixed_params[key] = float(parameter_dict[key]["value"])

    for key in fixed_params:
        me.parameters[key] = fixed_params[key]
        print(f"Setting parameter {key} to {fixed_params[key]}")

    shape = [len(x) for x in parameter_grid.values()]
    likelihood = np.zeros(shape)

    names = list(parameter_grid.keys())
    values = []
    for items in product(*parameter_grid.values()):
        values.append(items)
    indices = []
    for items in product(*parameter_grid_indices.values()):
        indices.append(items)

    print(f"Computing the likelihood on a grid over {names}")
    for i, value in enumerate(tqdm(values)):
        n = 0
        for name in names:
            me.parameters[name] = value[n]
            n += 1
        likelihood[indices[i]] = me.log_likelihood()

    # rescale values of the log-likelihood before exponentiating
    likelihood -= np.nanmax(likelihood)  # np.nanmin(likelihood[likelihood != -np.inf])
    likelihood = np.exp(likelihood)

    param_values = [parameter_grid[k] for k in names]

    mylist = np.array([names, param_values, likelihood, opts, parameter_dict], dtype=object)
    np.savez(outputfile + ".npz", mylist)

    if plot:
        no_params = len(names)
        labels = []
        for name in names:
            if "label" in parameter_dict[name]:
                labels.append(parameter_dict[name]["label"])
            else:
                labels.append(name)

        if no_params == 1:
            ind_lik_norm = (
                likelihood / np.sum(likelihood) / (param_values[0][1] - param_values[0][0])
            )
            plt.figure(figsize=[4.2, 4.2])
            plt.plot(param_values[0], ind_lik_norm)
            plt.xlabel(labels[0], fontsize=16)
            plt.xlim(param_values[0][0], param_values[0][-1])
            plt.ylim(0, 1.1 * np.max(ind_lik_norm))
            plt.ylabel(f"p({labels[0]})", fontsize=16)

        else:
            fig, ax = plt.subplots(
                no_params,
                no_params,
                figsize=[4 * no_params, 4 * no_params],
                constrained_layout=True,
            )
            for column in np.arange(0, no_params):
                for row in np.arange(0, no_params):
                    indices = list(range(no_params))
                    if column > row:
                        fig.delaxes(ax[row][column])

                    elif row == column:
                        indices.remove(row)
                        ind_lik = np.sum(likelihood, axis=tuple(indices))
                        ind_lik_norm = (
                            ind_lik
                            / np.sum(ind_lik)
                            / (param_values[row][1] - param_values[row][0])
                        )

                        ax[row, column].plot(param_values[row], ind_lik_norm)
                        ax[row, column].set_xlim(param_values[row][0], param_values[row][-1])
                        ax[row, column].set_ylim(0, 1.1 * np.max(ind_lik_norm))

                    else:
                        indices.remove(row)
                        indices.remove(column)
                        ax[row, column].contourf(
                            param_values[column],
                            param_values[row],
                            np.sum(likelihood, axis=tuple(indices)).T,
                            20,
                        )
                    if column == 0:
                        ax[row, column].set_ylabel(labels[row], fontsize=16)
                    if row == no_params - 1:
                        ax[row, column].set_xlabel(labels[column], fontsize=16)

        plt.savefig(f"{outputfile}.png", dpi=100, bbox_inches="tight")<|MERGE_RESOLUTION|>--- conflicted
+++ resolved
@@ -65,103 +65,6 @@
 method = opts.method
 
 # loading GW data (posterior samples/skymap)
-<<<<<<< HEAD
-if opts.posterior_samples is not None:
-    if str(opts.posterior_samples).endswith('.json'):
-        with open(str(opts.posterior_samples)) as json_file:
-            posterior_samples_dictionary = json.load(json_file)
-    else: # a json file is required
-        err_str = """Missing posterior samples. Expecting a json file with format:\n
-        {
-           "GW170817":
-              {
-	         "posterior_file_path" : "/path/to/GW170817.h5",
-	         "samples_field" : "C01:Mixed",
-	         "skymap_path" : "/path/to/GW170817_skymap.fits"
-              }
-        }
-        """
-        parser.error(err_str)
-        # posterior_samples_dictionary = {}
-        # posterior_samples_dictionary['event'] = str(opts.posterior_samples)
-        #if str2bool(opts.post_los_dictionary) is False: 
-        #    if opts.counterpart_dictionary is None :
-        #        if opts.counterpart_ra is None or opts.counterpart_dec is None:
-        #            parser.error('Provide ra and/or dec.')
-        #        elif opts.counterpart_ra is not None and opts.counterpart_dec is not None:
-        #            counterpart_ra = float(opts.counterpart_ra)
-        #            counterpart_dec = float(opts.counterpart_dec)
-        #            counterpart_dictionary ['event'] ["ra_dec"]= np.array ([counterpart_ra,counterpart_dec])
-    post_los_dictionary = {}
-    nsamps_dictionary = {}
-    if opts.post_los is None:
-        print ("Assuming posterior samples are conditioned over line of sight.") 
-        for event in posterior_samples_dictionary.keys() :
-            post_los_dictionary [event] = True
-    elif str(opts.post_los).endswith('.json'): 
-        with open(str(opts.post_los)) as json_file:
-            post_los_dictionary_in = json.load(json_file)
-        for event in post_los_dictionary_in :
-            post_los_dictionary [event] = str2bool (post_los_dictionary_in [event]["post_los"])
-            if "nsamps" in post_los_dictionary_in [event].keys():
-                nsamps_dictionary [event] = int(post_los_dictionary_in [event]["nsamps"])
-            elif isinstance(opts.nsamps, int) or isinstance(opts.nsamps, float):
-                nsamps_dictionary [event] = int(opts.nsamps)
-    else :
-        post_los = str2bool(opts.post_los)
-        for event in posterior_samples_dictionary.keys() :
-            post_los_dictionary [event] = post_los
-        if post_los is False and (isinstance(opts.nsamps, int) or isinstance(opts.nsamps, float)):
-            for event in posterior_samples_dictionary.keys():
-                nsamps_dictionary [event] = int(opts.nsamps)
-
-    events = list(post_los_dictionary.keys())
-    nevents = len(events)
-    if nevents >1 :
-        for event in events :
-            if post_los_dictionary[event] is False :
-                if counterpart_dictionary[event].get("ra_dec") is None :
-                    parser.error(f"Provide ra and dec infromation in counterpart dictionary for {event}")
-    else :
-        event = events [0]
-        if post_los_dictionary[event] is False :
-            if counterpart_dictionary[event].get("ra_dec") is None :
-                if opts.counterpart_ra is None or opts.counterpart_dec is None:
-                    parser.error('Provide ra and/or dec using arguments counterpart_ra and counterpart_dec.')
-                elif opts.counterpart_ra is not None and opts.counterpart_dec is not None:
-                    counterpart_ra = float(opts.counterpart_ra)
-                    counterpart_dec = float(opts.counterpart_dec)
-                    counterpart_dictionary [event] ["ra_dec"]= np.array ([counterpart_ra,counterpart_dec])
-
-
-elif opts.posterior_samples is None and opts.skymap is not None:
-    if str(opts.skymap).endswith('.json'):
-        with open(str(opts.skymap)) as json_file:
-            skymap_dictionary = json.load(json_file)
-    else :
-        skymap_dictionary = {}
-        skymap_dictionary['event'] = str(opts.skymap)
-
-# posterior sample field
-if opts.posterior_samples is not None:
-    if opts.posterior_samples_field is not None:
-        if str(opts.posterior_samples_field).endswith('.json'):
-            with open(str(opts.posterior_samples_field)) as json_file:
-                posterior_samples_field_dictionary = json.load(json_file)
-            for key in posterior_samples_dictionary.keys():
-                if key in posterior_samples_field_dictionary.keys():
-                    pass
-                else:
-                    posterior_samples_field_dictionary[key] = None 
-        else:
-            posterior_samples_field_dictionary = {}
-            posterior_samples_field_dictionary['event'] = str(opts.posterior_samples_field)
-
-    else:
-        posterior_samples_field_dictionary = {}
-        for key in posterior_samples_dictionary.keys():
-            posterior_samples_field_dictionary[key] = None 
-=======
 if opts.posterior_samples.endswith(".json"):
     with open(opts.posterior_samples) as json_file:
         posterior_samples_dictionary = json.load(json_file)
@@ -177,7 +80,6 @@
     }
     """
     parser.error(err_str)
->>>>>>> b5415a6f
 
 # parameter(s) file
 if opts.parameter_dict:
