#!/usr/bin/env python3
"""
Gridded likelihood computation module
Rachel Gray
"""

import gwcosmo
import numpy as np
import json
import pickle
import bilby
import h5py
import os
import sys
from itertools import product
from tqdm import tqdm
import sys

from gwcosmo.utilities.posterior_utilities import str2bool
from gwcosmo.utilities.arguments import create_parser
<<<<<<< HEAD
from gwcosmo.utilities.injections_utilities import default_ifar_value
=======
from gwcosmo.utilities.mass_prior_utilities import *
>>>>>>> a2cf84ca
from gwcosmo.utilities.cosmology import *
from gwcosmo.utilities.check_boundary import *
from gwcosmo.injections import injections_at_detector
from gwcosmo.prior.priors import *

import matplotlib
matplotlib.use('agg')
import matplotlib.pyplot as plt
matplotlib.rcParams['font.family']= 'Times New Roman'
matplotlib.rcParams['font.sans-serif']= ['Bitstream Vera Sans']
matplotlib.rcParams['mathtext.fontset']= 'stixsans'

import seaborn as sns
sns.set_context('paper')
sns.set_style('ticks')
sns.set_palette('colorblind')


parser = create_parser("--method",
                       "--posterior_samples",
                       "--redshift_evolution",
                       "--reweight_posterior_samples",
                       "--sky_area",
                       "--min_pixels",
                       "--min_samps_in_pixel",
                       "--outputfile",
                       "--LOS_catalog",
                       "--parameter_dict",
                       "--plot",
                       "--injections_path",
                       "--mass_model",
                       "--snr",
                       "--ifar",
                       "--gravity_model",
                       "--sampler",
                       "--nwalkers",
                       "--npool",
                       "--walks",
                       "--nsteps",
                       "--nlive",
                       "--dlogz")

opts = parser.parse_args()

print(opts)

if opts.method is not None:
    method = str(opts.method)
else:
    parser.error("Missing method. Choose 'sampling' or 'gridded'.")

if opts.LOS_catalog is not None:
    LOS_catalog_path = str(opts.LOS_catalog)
else:
    parser.error('Missing LOS_catalog')

if opts.posterior_samples is not None:
    if str(opts.posterior_samples).endswith('.json'):
        with open(str(opts.posterior_samples)) as json_file:
            posterior_samples_dictionary = json.load(json_file)
    else:
        err_str = """Missing posterior samples. Expecting a json file with format:\n
        {
           "GW150914_095045":
              {
	         "posterior_file_path" : "/path/to/GW150914.h5",
	         "samples_field" : "C01:Mixed",
	         "skymap_path" : "/path/to/GW150914_skymap.fits"
              }
        }
        """
        parser.error(err_str)
else:
    parser.error("Missing posterior samples")


print("\nGW events parameters are:\n")
missing_files = {}
for evt_k, evt_v in posterior_samples_dictionary.items():
    print(f"--- {evt_k}:---")
    if "skymap_path" not in evt_v:
        raise ValueError(f"GW event {evt_k} has not skymap. Exiting.")
    if "posterior_file_path" not in evt_v:
        raise ValueError(f"GW event {evt_k} has not PE samples. Exiting.")
    for k, v in evt_v.items():
        if "_path" not in k: # check if it is a key associated with a file path
            print("           Paths check: skip key {}".format(k))
            continue
        if not (file_exists := os.path.exists(v)):
            missing_files.setdefault(evt_k, {}).update({k: v})
        add_txt = "DOES NOT EXIST!" if not file_exists else "FILE OK"
        print(f"           {k} -> {v}: {add_txt}")
    print("\n")

if missing_files:
    print("PE or skymaps files are missing:")
    for evt_k, evt_v in missing_files.items():
        print(f"--- {evt_k}:---")
        for k, v in evt_v.items():
            print(f"      missing {k} -> {v}")
    print("Exiting.")
    sys.exit()

if opts.parameter_dict is not None:
    with open(str(opts.parameter_dict)) as json_file:
        parameter_dict = json.load(json_file)
else:
    parser.error('Missing parameters file')


try :
    injdata = h5py.File(opts.injections_path,'r')
except OSError:
    injdata = h5py.File(opts.injections_path,'r', locking=False)

if 'ifar' in injdata.keys():
    ifar = np.array(injdata['ifar'])
else:
    ifar = default_ifar_value+0*np.array(injdata['m1d'])

if opts.snr == None and opts.ifar != None:
    opts.snr = 0
elif opts.snr != None and opts.ifar == None:
    opts.ifar = 0
elif opts.snr == None and opts.ifar == None:
    parser.error("You must specify threshold values for SNR and/or IFAR for the analysis.")
print("Analysis will be run with cuts on SNR: {} OR IFAR: {}".format(opts.snr,opts.ifar))
print("For software injections, the IFAR is known: their SNR should be set to -1. Fort semianalytical injections, the SNR is know and the IFAR should be set to -1.")

injections = injections_at_detector(m1d=np.array(injdata['m1d']),
                                    m2d=np.array(injdata['m2d']),
                                    dl=np.array(injdata['dl']),
                                    prior_vals=np.array(injdata['pini']),
                                    snr_det=np.array(injdata['snr']),
                                    snr_cut=opts.snr,
                                    ifar=ifar,
                                    ifar_cut=opts.ifar,
                                    ntotal=np.array(injdata['ntotal']),
                                    Tobs=np.array(injdata['Tobs']))
injdata.close()

mass_model = str(opts.mass_model)
mass_priors = mass_model_selector(mass_model, parser)
print(f'Using the {mass_model} mass model')

gravity_model = str(opts.gravity_model)
if gravity_model == 'GR':
    cosmo = standard_cosmology()
elif gravity_model == 'Xi0_n':
    cosmo = Xi0_n_cosmology()
elif gravity_model == 'extra_dimension':
    cosmo = extra_dimension_cosmology()
elif gravity_model == 'cM':
    cosmo = cM_cosmology()
else:
    parser.error('Unrecognized gravity model')
print(f'Using the {gravity_model} gravity model')

#check_boundary(cosmo, parameter_dict, injections, mass_priors, gravity_model, mass_model)

plot = str2bool(opts.plot)
reweight_posterior_samples = str2bool(opts.reweight_posterior_samples)
outputfile = str(opts.outputfile)
redshift_evolution = str(opts.redshift_evolution)

if redshift_evolution=='PowerLaw':
    ps_z = gwcosmo.utilities.host_galaxy_merger_relations.RedshiftEvolutionPowerLaw()
elif redshift_evolution=='Madau':
    ps_z = gwcosmo.utilities.host_galaxy_merger_relations.RedshiftEvolutionMadau()
elif redshift_evolution=='None':
    ps_z = gwcosmo.utilities.host_galaxy_merger_relations.RedshiftEvolutionConstant()
print(f'Assuming a {redshift_evolution} redshift evolution model')

min_pixels = int(opts.min_pixels)
sky_area = float(opts.sky_area)

me = gwcosmo.likelihood.dark_siren_likelihood.PixelatedGalaxyCatalogMultipleEventLikelihood(posterior_samples_dictionary, \
                                                                                            injections,
                                                                                            LOS_catalog_path,
                                                                                            ps_z,
                                                                                            cosmo,
                                                                                            mass_priors,
                                                                                            min_pixels=min_pixels,
                                                                                            min_samps_in_pixel=opts.min_samps_in_pixel,
                                                                                            sky_area=sky_area, \
                                                                                            network_snr_threshold=opts.snr,
                                                                                            ifar_cut=opts.ifar)

for key in parameter_dict:
    if key not in me.parameters.keys():
        print(f'WARNING: The parameter {key} from your parameter dictionary is not recognised by the likelihood module.')


if method == 'sampling':
    sampler = str(opts.sampler)
    nwalkers = int(opts.nwalkers)
    walks = int(opts.walks)
    nsteps = int(opts.nsteps)
    nlive = int(opts.nlive)
    dlogz = float(opts.dlogz)
    npool = int(opts.npool)
    
    priors = bilby.core.prior.PriorDict()

    for key in parameter_dict:
        if isinstance(parameter_dict[key]['value'],list):
            if "label" in parameter_dict[key]:
                label = parameter_dict[key]['label']
            else:
                label = key
            if parameter_dict[key]['prior'] == 'Uniform' or parameter_dict[key]['prior'] == 'uniform':
                priors[key] = bilby.core.prior.Uniform(parameter_dict[key]['value'][0],parameter_dict[key]['value'][1],name=key,latex_label=label)
            elif parameter_dict[key]['prior'] == 'Gaussian':
                priors[key] = bilby.core.prior.Gaussian(parameter_dict[key]['value'][0],parameter_dict[key]['value'][1],name=key,latex_label=label)
            else:
                raise ValueError(f"Unrecognised prior settings for parameter {key} (specify 'Uniform' or 'Gaussian'.)")
        else:
            priors[key] = float(parameter_dict[key]['value'])
<<<<<<< HEAD
              
    sampling_method = "acceptance-walk" # can be "rwalk", "act-walk" (the default). "acceptance-walk" is faster (as of 20230717), see https://lscsoft.docs.ligo.org/bilby/dynesty-guide.html
    print("Sampling method",sampling_method)
    print("\nPriors used:")
    for k in priors.keys():
        print("\t{}: {}".format(k,priors[k]))
    print("\n")
    
=======

    # Check prior constraints for the mass distribution, does nothing if not required 
    priors = me.mass_priors.sampling_constraint(priors)

    sampling_method = "rwalk" # can be "rwalk", "act-walk" (the default). "acceptance-walk" is faster (as of 20230717), see https://lscsoft.docs.ligo.org/bilby/dynesty-guide.html

>>>>>>> a2cf84ca
    bilbyresult = bilby.run_sampler(
    likelihood=me,
    priors=priors,
    outdir=f"{opts.outputfile}",     # the directory to output the results to
    label=f"{opts.outputfile}",      # a label to apply to the output file
    plot=plot,         # by default this is True and a corner plot will be produced
    sampler=sampler,  # set the name of the sampler
    nlive=nlive,         # add in any keyword arguments used by that sampler
    dlogz=dlogz,
    nwalkers=nwalkers,         # add in any keyword arguments used by that sampler
    walks=walks,
    nsteps=nsteps,
    npool=npool,
    sample=sampling_method,
    )


elif method == 'gridded':

    parameter_grid = {}
    fixed_params = {}
    parameter_grid_indices = {}

    for key in parameter_dict:
        if isinstance(parameter_dict[key]['value'],list):
            if parameter_dict[key]['prior'] == 'Uniform' or parameter_dict[key]['prior'] == 'uniform':
                print(f"Setting a uniform prior on {key} in the range [{parameter_dict[key]['value'][0]}, {parameter_dict[key]['value'][1]}]")
            else:
                raise ValueError(f"Unrecognised prior settings for parameter {key} (specify 'Uniform').")
            if len(parameter_dict[key]['value'])==3:
                parameter_grid[key] = np.linspace(parameter_dict[key]['value'][0],parameter_dict[key]['value'][1],parameter_dict[key]['value'][2])
            elif len(parameter_dict[key]['value'])==2:
                parameter_grid[key] = np.linspace(parameter_dict[key]['value'][0],parameter_dict[key]['value'][1],10)
            else:
                raise ValueError(f"Incorrect formatting for parameter {key}.")
            parameter_grid_indices[key] = range(len(parameter_grid[key]))
        else:
            fixed_params[key] = float(parameter_dict[key]['value'])

    for key in fixed_params:
        me.parameters[key] = fixed_params[key]
        print(f'Setting parameter {key} to {fixed_params[key]}')

    shape = [len(x) for x in parameter_grid.values()]
    likelihood = np.zeros(shape)

    print(f'Estimated runtime for this set of parameters and events is {round(0.25*likelihood.size*len(posterior_samples_dictionary),1)} seconds, which is {round(0.25*likelihood.size*len(posterior_samples_dictionary)/60,1)} minutes or {round(0.25*likelihood.size*len(posterior_samples_dictionary)/(60*60),1)} hours.')

    names = list(parameter_grid.keys())
    values = []
    for items in product(*parameter_grid.values()):
        values.append(items)
    indices = []
    for items in product(*parameter_grid_indices.values()):
        indices.append(items)


    print(f'Computing the likelihood on a grid over {names}')

    # Constraint check, raises value error if priors not allowed by a constraint 
    constraint_grid = np.zeros(shape)
    me.mass_priors.grid_constraint(constraint_grid, values, parameter_grid, fixed_params)
    for i, value in enumerate(tqdm(values)):
        n=0
        for name in names:
            me.parameters[name] = value[n]
            n += 1
<<<<<<< HEAD
        likelihood[indices[i]] = me.log_likelihood()
        
=======
        likelihood[indices[i]] = constraint_grid[indices[i]] if constraint_grid[indices[i]] == -np.inf else me.log_likelihood()

>>>>>>> a2cf84ca
    # rescale values of the log-likelihood before exponentiating
    likelihood -= np.nanmax(likelihood[likelihood < np.inf])
    likelihood = np.exp(likelihood)

    param_values = [parameter_grid[k] for k in names]

    mylist = np.array([names,param_values,likelihood,opts,parameter_dict],dtype=object)
    np.savez(outputfile+'.npz',mylist)

    if plot:
        no_params = len(names)
        labels=[]
        for name in names:
            if "label" in parameter_dict[name]:
                labels.append(parameter_dict[name]["label"])
            else:
                labels.append(name)

        if no_params == 1:
            ind_lik_norm = likelihood/np.sum(likelihood)/(param_values[0][1]-param_values[0][0])
            #print('plot_check', likelihood, np.sum(likelihood),(param_values[0][1]-param_values[0][0] ))
            plt.figure(figsize=[4.2,4.2])
            plt.plot(param_values[0],ind_lik_norm)
            plt.xlabel(labels[0],fontsize=16)
            plt.xlim(param_values[0][0],param_values[0][-1])
            plt.ylim(0,1.1*np.max(ind_lik_norm))
            plt.ylabel(f'p({labels[0]})',fontsize=16)
            
        else:
            fig, ax = plt.subplots(no_params, no_params, figsize=[4*no_params,4*no_params],constrained_layout=True)
            for column in np.arange(0,no_params):
                for row in np.arange(0,no_params):
                    indices = list(range(no_params))
                    if column > row:
                        fig.delaxes(ax[row][column])

                    elif row == column:
                        indices.remove(row)
                        ind_lik = np.sum(likelihood,axis=tuple(indices))
                        ind_lik_norm = ind_lik/np.sum(ind_lik)/(param_values[row][1]-param_values[row][0])

                        ax[row,column].plot(param_values[row],ind_lik_norm)
                        ax[row,column].set_xlim(param_values[row][0],param_values[row][-1])
                        ax[row,column].set_ylim(0,1.1*np.max(ind_lik_norm))

                    else:
                        indices.remove(row)
                        indices.remove(column)
                        ax[row,column].contourf(param_values[column],param_values[row],np.sum(likelihood,axis=tuple(indices)).T,20)

                    if column == 0:
                        ax[row,column].set_ylabel(labels[row], fontsize=16)
                    if row == no_params-1:
                        ax[row,column].set_xlabel(labels[column],fontsize=16)

        plt.savefig(f'{outputfile}.png',dpi=100,bbox_inches='tight')


<|MERGE_RESOLUTION|>--- conflicted
+++ resolved
@@ -14,15 +14,11 @@
 import sys
 from itertools import product
 from tqdm import tqdm
-import sys
 
 from gwcosmo.utilities.posterior_utilities import str2bool
 from gwcosmo.utilities.arguments import create_parser
-<<<<<<< HEAD
 from gwcosmo.utilities.injections_utilities import default_ifar_value
-=======
 from gwcosmo.utilities.mass_prior_utilities import *
->>>>>>> a2cf84ca
 from gwcosmo.utilities.cosmology import *
 from gwcosmo.utilities.check_boundary import *
 from gwcosmo.injections import injections_at_detector
@@ -241,7 +237,9 @@
                 raise ValueError(f"Unrecognised prior settings for parameter {key} (specify 'Uniform' or 'Gaussian'.)")
         else:
             priors[key] = float(parameter_dict[key]['value'])
-<<<<<<< HEAD
+
+    # Check prior constraints for the mass distribution, does nothing if not required 
+    priors = me.mass_priors.sampling_constraint(priors)
               
     sampling_method = "acceptance-walk" # can be "rwalk", "act-walk" (the default). "acceptance-walk" is faster (as of 20230717), see https://lscsoft.docs.ligo.org/bilby/dynesty-guide.html
     print("Sampling method",sampling_method)
@@ -249,29 +247,21 @@
     for k in priors.keys():
         print("\t{}: {}".format(k,priors[k]))
     print("\n")
-    
-=======
-
-    # Check prior constraints for the mass distribution, does nothing if not required 
-    priors = me.mass_priors.sampling_constraint(priors)
-
-    sampling_method = "rwalk" # can be "rwalk", "act-walk" (the default). "acceptance-walk" is faster (as of 20230717), see https://lscsoft.docs.ligo.org/bilby/dynesty-guide.html
-
->>>>>>> a2cf84ca
+
     bilbyresult = bilby.run_sampler(
-    likelihood=me,
-    priors=priors,
-    outdir=f"{opts.outputfile}",     # the directory to output the results to
-    label=f"{opts.outputfile}",      # a label to apply to the output file
-    plot=plot,         # by default this is True and a corner plot will be produced
-    sampler=sampler,  # set the name of the sampler
-    nlive=nlive,         # add in any keyword arguments used by that sampler
-    dlogz=dlogz,
-    nwalkers=nwalkers,         # add in any keyword arguments used by that sampler
-    walks=walks,
-    nsteps=nsteps,
-    npool=npool,
-    sample=sampling_method,
+        likelihood=me,
+        priors=priors,
+        outdir=f"{opts.outputfile}",     # the directory to output the results to
+        label=f"{opts.outputfile}",      # a label to apply to the output file
+        plot=plot,         # by default this is True and a corner plot will be produced
+        sampler=sampler,  # set the name of the sampler
+        nlive=nlive,         # add in any keyword arguments used by that sampler
+        dlogz=dlogz,
+        nwalkers=nwalkers,         # add in any keyword arguments used by that sampler
+        walks=walks,
+        nsteps=nsteps,
+        npool=npool,
+        sample=sampling_method,
     )
 
 
@@ -325,13 +315,8 @@
         for name in names:
             me.parameters[name] = value[n]
             n += 1
-<<<<<<< HEAD
-        likelihood[indices[i]] = me.log_likelihood()
-        
-=======
         likelihood[indices[i]] = constraint_grid[indices[i]] if constraint_grid[indices[i]] == -np.inf else me.log_likelihood()
 
->>>>>>> a2cf84ca
     # rescale values of the log-likelihood before exponentiating
     likelihood -= np.nanmax(likelihood[likelihood < np.inf])
     likelihood = np.exp(likelihood)
