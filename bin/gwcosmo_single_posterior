--- conflicted
+++ resolved
@@ -340,13 +340,7 @@
 
     if opts.method == 'statistical':
 
-<<<<<<< HEAD
-        #catalog = gwcosmo.prior.catalog.galaxyCatalog(catalog_file=catalog_path,skymap=skymap,band=band,thresh=sky_area,Kcorr=Kcorr,nside=nside)
-
-        me = gwcosmo.gwcosmo.WholeSkyGalaxyCatalogLikelihood(catalog, skymap, band, sp, cosmo, px_zH0, pdet.pD_zH0_eval, zprior, ps_z, p_M, ps_M, Kcorr=Kcorr, mth=mth, zcut=zcut, zmax=zmax,zuncert=zuncert, complete_catalog=complete_catalog, sky_thresh = opts.sky_area, nside=opts.nside)
-=======
         me = gwcosmo.gwcosmo.WholeSkyGalaxyCatalogLikelihood(catalog, skymap, band, cosmo, px_zH0, pdet.pD_zH0_eval, zprior, ps_z, p_M, ps_M, Kcorr=Kcorr, mth=mth, zcut=zcut, zmax=zmax,zuncert=zuncert, complete_catalog=complete_catalog, sky_thresh = opts.sky_area, nside=opts.nside)
->>>>>>> 0c204878
 
     if opts.method == 'pixel':
 
