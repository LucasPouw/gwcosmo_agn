#!/usr/bin/env python
"""
This script computes posterior on H0 using a single gravitational wave event 
and an electromagnetic counterpart.

Ignacio Magana, Rachel Gray, Ankan Sur
"""
# System imports
import pkg_resources
import os
import sys
from optparse import Option, OptionParser
import pickle
import multiprocessing as mp

#Global Imports
import matplotlib
matplotlib.use('agg')
import matplotlib.pyplot as plt
matplotlib.rcParams['font.family']= 'Times New Roman'
matplotlib.rcParams['font.sans-serif']= ['Bitstream Vera Sans']
matplotlib.rcParams['text.usetex']= True
matplotlib.rcParams['mathtext.fontset']= 'stixsans'

import seaborn as sns
sns.set_context('paper')
sns.set_style('ticks')
sns.set_palette('colorblind')

import numpy as np

import gwcosmo
from gwcosmo.utilities.posterior_utilities import confidence_interval
from gwcosmo.utilities.redshift_utilities import zhelio_to_zcmb
from gwcosmo.utilities.standard_cosmology import *
from gwcosmo.utilities.schechter_params import *
from gwcosmo.utilities.schechter_function import *

import astropy.constants as const
speed_of_light = const.c.to('km/s').value
data_path = pkg_resources.resource_filename('gwcosmo', 'data/')

def str2bool(v):
    if v.lower() in ('yes', 'true', 't', 'y', '1'):
        return True
    elif v.lower() in ('no', 'false', 'f', 'n', '0'):
        return False
    else:
        raise argparse.ArgumentTypeError('Boolean value expected.')

# Command line options
parser = OptionParser(
    description = __doc__,
    usage = "%prog [options]",
    option_list = [
        Option("--method", default=None,
            help="counterpart, statistical, population (required)"),
        Option("--min_H0", default='20.0', type=float,
            help="Minimum value of H0"),
        Option("--max_H0", default='200.0', type=float,
            help="Maximum value of H0"),
        Option("--bins_H0", default='200', type=int,
            help="Number of H0 bins"),
        Option("--posterior_samples", default=None,
<<<<<<< HEAD
            help="Path to LALinference posterior samples file in format (.dat or hdf5)"),
=======
            help="LALinference posterior samples file in format (.dat or hdf5) or use GW170817, GW170814, GW170818"),
        Option("--posterior_samples_field", default=None,
            help="Internal field of the posterior samples file, e.g. h5 or json field"),
        Option("--mass_distribution", default=None,
            help="Choose between BNS, NSBH or BBH mass distributions for Pdet calculation."),
        Option("--powerlaw_slope", default='1.6', type=float,
            help="Set powerlaw slope for BBH powelaw mass distribution for Pdet calculation."),
        Option("--minimum_mass", default='5.0', type=float,
            help="Set minimum mass in the source fram for BBH powerlaw mass distribution (default is 5)."),
        Option("--maximum_mass", default='100.0', type=float,
            help="Set maximum mass in the source fram for BBH powerlaw mass distribution (default is 100)."),
>>>>>>> 778ba320
        Option("--skymap", default=None,
            help="Path to LALinference 3D skymap file in format (.fits or fits.gz)"),
        Option("--Pdet", default=None,
            help="Path to precomputed probability of detection pickle"),
        Option("--galaxy_catalog", default=None,
            help="Path to galaxy catalogue in format (hdf5)"),
        Option("--galaxy_weighting", default='True',
            help="Weight potential host galaxies by luminosity? (Default=True)"),
        Option("--catalog_band", default='B', type=str,
            help = "Observation band of galaxy catalog (B,K,u,g,r,i,z) (must be compatible with the catalogue provided)"),
        Option("--assume_complete_catalog", default='False',
            help="Assume a complete catalog? (Default=False)"),
        Option("--redshift_uncertainty", default='True',
            help="Marginalise over redshift uncertainties (default=True)"),
        Option("--counterpart_ra", default=None,
            help="Right ascension of counterpart"),
        Option("--counterpart_dec", default=None,
            help="Declination of counterpart"),
        Option("--counterpart_z", default=None,
            help="Redshift of counterpart (in CMB frame)"),
        Option("--counterpart_sigmaz", default=None,
            help="Uncertainty of counterpart in redshift"),
        Option("--counterpart_v", default=None,
            help="Recessional velocity of counterpart in km/sec (in CMB frame)"),
        Option("--counterpart_sigmav", default=None,
            help="Uncertainty of counterpart in km/sec"),
        Option("--redshift_evolution", default='False',
            help="Allow GW host probability to evolve with redshift? (Default=False)"),
        Option("--Lambda", default='3.0', type=float,
            help="Set rate evolution parameter Lambda"),
        Option("--Kcorrections", default='False',
            help="Apply K-corrections."),
        Option("--reweight_posterior_samples", default='False',
            help="Reweight posterior samples with the same priors used to calculate the selection effects."),
        Option("--zmax", default='10.0', type=float,
            help="Upper redshift limit for integrals (default=10)"),
        Option("--zcut", default=None,
            help="Hard redshift cut to apply to the galaxy catalogue (default=None)"),
        Option("--mth", default=None,
            help="Override the apparent magnitude threshold of the catalogue, if provided (default=None)"),
        Option("--nside", default='64', type=int,
            help="skymap nside choice for reading in galaxies from the overlap of catalogue and skymap (default=64)"),
        Option("--sky_area", default='0.9999', type=float,
            help="contour boundary for galaxy catalogue method (default=0.9999)"), 
        Option("--outputfile", default='Posterior',
            help="Name of output file")
    ])
opts, args = parser.parse_args()
print(opts)

# Check for missing required arguments
missing = []
for option in parser.option_list:
    if 'required' in option.help and eval('opts.' + option.dest) == None:
        missing.extend(option._long_opts)
if len(missing) > 0:
    parser.error('Missing required options: {0}'.format(str(missing)))
    
print('Selected method is:', opts.method)

if (opts.posterior_samples is None):
    parser.error('Currently all methods are implemented to work with posterior samples. \
                  We are working to add skymap compatability as soon as possible.')

if opts.Pdet is None:
    parser.error('Provide a precomputed probability of detection.')

if opts.posterior_samples is not None:
    posterior_samples = str(opts.posterior_samples)




# Set command line arguments
min_H0 = float(opts.min_H0)
max_H0 = float(opts.max_H0)
bins_H0 = int(opts.bins_H0)


redshift_evolution = str2bool(opts.redshift_evolution)
Lambda = float(opts.Lambda)
reweight_samples = str2bool(opts.reweight_posterior_samples)
outputfile = str(opts.outputfile)
pdet_path = str(opts.Pdet)
zmax = float(opts.zmax)

"Compute P(H0)"
H0 = np.linspace(min_H0, max_H0, bins_H0)
dH0 = H0[1] - H0[0]

pdet = pickle.load(open(pdet_path, 'rb'))
mass_distribution = pdet.mass_distribution
mass_slope = pdet.alpha
psd = pdet.asd
Mmin = pdet.Mmin
Mmax = pdet.Mmax
network_snr_threshold = pdet.snr_threshold

print('Loading precomputed pdet with a {} mass distribution at {} sensitivity assuming an SNR threshold of {}.'.format(mass_distribution, psd, network_snr_threshold))
if mass_distribution == 'BBH-powerlaw':
    print('Mass distribution parameters: alpha=-{}, Mmin={}, Mmax={}'.format(mass_slope, Mmin, Mmax))

Omega_m = pdet.Omega_m
linear_cosmo = pdet.linear
zprior = redshift_prior(Omega_m=Omega_m, linear=linear_cosmo)
cosmo = fast_cosmology(Omega_m=Omega_m, linear=linear_cosmo)
if redshift_evolution:
    ps_z = gwcosmo.gwcosmo.RedshiftEvolution()
else:
<<<<<<< HEAD
    ps_z = gwcosmo.gwcosmo.RedshiftNonEvolution()

print('Setting up a cosmology with Omega_m={}'.format(Omega_m))

# Once different methods can run with just skymap (instead of samples) this will need moving
if opts.posterior_samples is not None:
    print("Loading posterior samples.")
    samples = gwcosmo.likelihood.posterior_samples.posterior_samples(posterior_samples)
    
    px_zH0 = gwcosmo.likelihood.posterior_samples.make_px_function(samples, H0, reweight_samples=reweight_samples, mass_distribution=mass_distribution, alpha=mass_slope, mmin=Mmin, mmax=Mmax)

if opts.method == 'counterpart':
    ### This method currently only works with posterior samples which are already 
    ### marginalised along the LOS of the counterpart.
    ### TODO: get this working for regular posterior samples.
    ### TODO: get this working with a skymap and no samples.
    if (opts.counterpart_z is None and opts.counterpart_v is None):
        parser.error('Provide either counterpart redshift or recessional velocity.')
        
    if (opts.counterpart_z is not None and opts.counterpart_v is not None):
        print('Both counterpart redshift and recessional velocity provided. Using recessional velocity.')
        
    if (opts.posterior_samples is not None and opts.skymap is not None):
        print('Both posterior samples and skymap provided. Using posterior samples.')
        
    if opts.counterpart_ra is not None:
        counterpart_ra = float(opts.counterpart_ra)
    if opts.counterpart_dec is not None:
        counterpart_dec = float(opts.counterpart_dec)
    if opts.counterpart_z is not None:
        counterpart_z = float(opts.counterpart_z)
    if opts.counterpart_sigmaz is not None:
        counterpart_sigmaz = float(opts.counterpart_sigmaz)
    if opts.counterpart_v is not None:
        counterpart_v = float(opts.counterpart_v)
        counterpart_z = counterpart_v/speed_of_light
    if opts.counterpart_sigmav is not None:
        counterpart_sigmav = float(opts.counterpart_sigmav)
        counterpart_sigmaz = counterpart_sigmav/speed_of_light

    me = gwcosmo.gwcosmo.DirectCounterpartLikelihood(counterpart_z,counterpart_sigmaz,px_zH0,pdet.pD_zH0_eval,zprior,ps_z,zmax=zmax)
    
if opts.method == 'population':

    me = gwcosmo.gwcosmo.EmptyCatalogLikelihood(px_zH0,pdet.pD_zH0_eval,zprior,ps_z,zmax=zmax)

if opts.method == 'statistical':
    if (opts.galaxy_catalog is None):
        parser.error('Provide a galaxy catalogue.')
        
    if (opts.skymap is None):
        parser.error('Provide a gravitational wave skymap')
        
    skymap_path = str(opts.skymap)
    catalog_path = str(opts.galaxy_catalog)
=======
    if (opts.posterior_samples is None and opts.skymap is None):
        parser.error('Provide either posterior samples or skymap.')

    if opts.mass_distribution is None:
        parser.error('Provide a mass distribution to use for Pdet calculation.')

    if (opts.galaxy_catalog is None and opts.method == 'statistical'):
        parser.error('The statistical method requires a galaxy catalog. Please provide one.')

    if opts.psd is None:
        parser.error('Please provide a PSD.')

    if opts.posterior_samples is not None:
        posterior_samples = str(opts.posterior_samples)
        
    if opts.posterior_samples_field is not None:
        posterior_samples_field = str(opts.posterior_samples_field)

    if opts.skymap is not None:
        skymap = str(opts.skymap)

    if opts.mass_distribution is not None:
        mass_distribution = str(opts.mass_distribution)

    if opts.galaxy_catalog is not None:
        galaxy_catalog = str(opts.galaxy_catalog)

    if opts.method == 'statistical':
        galaxy_weighting = str2bool(opts.galaxy_weighting)
        completion = str2bool(opts.completion)

    if opts.method == 'counterpart':
        galaxy_weighting = False
        completion = True
        if (opts.counterpart is not None and opts.counterpart[-5:] == '.hdf5'):
            counterpart = gwcosmo.prior.catalog.galaxyCatalog(catalog_file=opts.counterpart)
        else:
            if opts.counterpart_ra is not None:
                counterpart_ra = float(opts.counterpart_ra)
            if opts.counterpart_dec is not None:
                counterpart_dec = float(opts.counterpart_dec)
            if opts.counterpart_z is not None:
                counterpart_z = float(opts.counterpart_z)
            if opts.counterpart_v is not None:
                counterpart_v = float(opts.counterpart_v)

    # Set command line arguments
    min_H0 = float(opts.min_H0)
    max_H0 = float(opts.max_H0)
    bins_H0 = float(opts.bins_H0)

    uncertainty = str2bool(opts.uncertainty)
    linear = str2bool(opts.linear_cosmology)
    basic = str2bool(opts.basic_pdet)
    rate_evolution = str(opts.rate_evolution)
    Lambda = float(opts.Lambda)
    psd = str(opts.psd)
    alpha = float(opts.powerlaw_slope)
    mmin = float(opts.minimum_mass)
    mmax = float(opts.maximum_mass)
    Nsamps = 20000
    new_skypatch=str2bool(opts.new_skypatch)
>>>>>>> 778ba320
    band = str(opts.catalog_band)
    Kcorr = str2bool(opts.Kcorrections)
<<<<<<< HEAD
    zuncert = str2bool(opts.redshift_uncertainty)
    galaxy_weighting = str2bool(opts.galaxy_weighting)
    nside = int(opts.nside)
    sky_area = float(opts.sky_area)
    complete_catalog = str2bool(opts.assume_complete_catalog)
    if opts.mth is not None:
        mth = float(opts.mth)
    else:
        mth = None
    if opts.zcut is not None:
        zcut = float(opts.zcut)
    else:
        zcut = None
    
    skymap = gwcosmo.likelihood.skymap.skymap(skymap_path)
    
    catalog = gwcosmo.prior.catalog.galaxyCatalog(catalog_file=catalog_path,skymap=skymap,band=band,thresh=sky_area,Kcorr=Kcorr,nside=nside)
    sp = SchechterParams(catalog.band)
    
    p_M = SchechterMagFunction(Mstar_obs=sp.Mstar,alpha=sp.alpha)
    if galaxy_weighting:
        ps_M = gwcosmo.gwcosmo.LuminosityWeighting()
=======
    reweight = str2bool(opts.reweight)
    network_snr_threshold = float(opts.snr)
    population_params = dict(mass_distribution=mass_distribution,alpha=alpha,mmin=mmin,mmax=mmax,Lambda=Lambda)

    options_string = opts.method
    outputfile = str(opts.outputfile)

    "Compute P(H0)"
    H0 = np.linspace(min_H0, max_H0, bins_H0)
    dH0 = H0[1] - H0[0]

    if opts.posterior_samples is not None:
        print("Loading posterior samples.")
        samples = gwcosmo.likelihood.posterior_samples.posterior_samples(posterior_samples,path=posterior_samples_field)

        if opts.skymap is not None:
            print("Loading 2D skymap.")
            skymap = gwcosmo.likelihood.skymap.skymap(skymap)

    if opts.posterior_samples is None:
        print("Loading 3D skymap.")
        skymap = gwcosmo.likelihood.skymap.skymap(skymap)
        samples = None

    if opts.method == 'statistical':
        if galaxy_catalog[-5:] == '.hdf5':
            catalog = gwcosmo.prior.catalog.galaxyCatalog(catalog_file=galaxy_catalog,band=band,Kcorr=Kcorr)
            print("Using "+str(band)+"-band maggies.")
        else:
            print('Not a compatible catalog.')

        counterpart = None
        population = False

    if opts.method == 'population':
        population = True
        new_skypatch = False
        galaxy_weighting = False
        completion = False
        catalog = None
        counterpart = None

    if (opts.method == "counterpart" and opts.counterpart is None):
        catalog = None
        counterpart = gwcosmo.prior.catalog.galaxy()
        if (opts.counterpart_ra is None or
            opts.counterpart_dec is None or
            opts.counterpart_z is None):
            parser.error('The counterpart method requires the ra, dec, and z of the galaxy.')
        else:
            counterpart.ra = counterpart_ra*np.pi/180.
            counterpart.dec = counterpart_dec*np.pi/180.
            if (counterpart_z > 0) & (counterpart_z < 3):
                counterpart.z = counterpart_z 
            else:
                counterpart.z = counterpart_z/speed_of_light

            if (counterpart_v > 0) & (counterpart_v < 1):
                counterpart.sigmaz = counterpart_v
            else:
                counterpart.sigmaz = counterpart_v/speed_of_light
            population = False

    elif (opts.method == "counterpart" and opts.counterpart is not None):
        catalog = None
        population = False

    if full_waveform is True:
        kind = 'full_waveform'
>>>>>>> 778ba320
    else:
        ps_M = gwcosmo.gwcosmo.UniformWeighting()

    me = gwcosmo.gwcosmo.WholeSkyGalaxyCatalogLikelihood(catalog, skymap, band, cosmo, px_zH0, pdet.pD_zH0_eval, zprior, ps_z, p_M, ps_M, Kcorr=Kcorr, mth=mth, zcut=zcut, zmax=zmax,zuncert=zuncert, complete_catalog=complete_catalog)

likelihood = me(H0,Lambda=Lambda)
pxG, pDG, pG, pxB, pDB, pB, pxO, pDO, pO = me.return_components()

prior_uniform = gwcosmo.prior.priors.pH0(H0,prior='uniform')
posterior_uniform = prior_uniform*likelihood
prior_log = gwcosmo.prior.priors.pH0(H0,prior='log')
posterior_log= prior_log*likelihood

prior_uniform_norm = prior_uniform/np.sum(prior_uniform*dH0)
posterior_uniform_norm = posterior_uniform/np.sum(posterior_uniform*dH0)
prior_log_norm = prior_log/np.sum(prior_log*dH0)
posterior_log_norm = posterior_log/np.sum(posterior_log*dH0)

np.savez(outputfile+'.npz',[H0,likelihood,posterior_uniform_norm,posterior_log_norm,opts])
np.savez(outputfile+'_likelihood_breakdown.npz',[H0, likelihood, pxG, pDG, pG, pxB, pDB, pB, pxO, pDO, pO])

print("Uniform Prior")
confidence_uniform = confidence_interval(posterior_uniform_norm,H0,level=0.683)
MAP_uniform = confidence_uniform.map
a_uniform = confidence_uniform.lower_level
b_uniform = confidence_uniform.upper_level
print('H0 = %.0f + %.0f - %.0f (MAP and 68.3 percent HDI)' %(MAP_uniform,b_uniform-MAP_uniform,MAP_uniform-a_uniform))

print("Log Prior")
confidence_log = confidence_interval(posterior_log_norm,H0,level=0.683)
MAP_log = confidence_log.map
a_log = confidence_log.lower_level
b_log = confidence_log.upper_level
print('H0 = %.0f + %.0f - %.0f (MAP and 68.3 percent HDI)' %(MAP_log,b_log-MAP_log,MAP_log-a_log))

ymin = 0
ymax = 1.1*max(posterior_log_norm)
planck_h = 0.6774*100
sigma_planck_h = 0.0062*100
riess_h = 0.7324*100
sigma_riess_h = 0.0174*100

c=sns.color_palette('colorblind')
plt.figure()
plt.axvline(planck_h,label='Planck',color=c[4])
plt.fill_betweenx([ymin,ymax],planck_h-2*sigma_planck_h,planck_h+2*sigma_planck_h,color=c[4],alpha=0.2)
plt.axvline(riess_h,label='SH0ES',color=c[2])
plt.fill_betweenx([ymin,ymax],riess_h-2*sigma_riess_h,riess_h+2*sigma_riess_h,color=c[2],alpha=0.2)
plt.axvline(70,ls='--', color='k',alpha=0.8, label = r'$H_0 = 70$ (km s$^{-1}$ Mpc$^{-1}$)')
plt.plot(H0,posterior_uniform_norm, linewidth = 3.0, label='Posterior (Uniform)',c=c[0])
plt.axvline(a_uniform,ls='--',c=c[0])
plt.axvline(b_uniform,ls='--',c=c[0])
plt.plot(H0,posterior_log_norm,linewidth = 3.0, label='Posterior (Log)',c=c[1])
plt.axvline(a_log,ls='--',c=c[1])
plt.axvline(b_log,ls='--',c=c[1])
plt.plot(H0,prior_uniform_norm,ls=':', linewidth = 3.0, label='Prior (Uniform)',c=c[0],alpha=0.6)
plt.plot(H0,prior_log_norm,ls=':', linewidth = 3.0, label='Prior (Log)',c=c[1],alpha=0.6)
plt.xlim(min_H0,max_H0)
plt.ylim(ymin,ymax)
plt.xticks(fontsize=14)
plt.yticks(fontsize=14)
plt.xlabel(r'$H_0$ (km s$^{-1}$ Mpc$^{-1}$)',fontsize=16)
plt.ylabel(r'$p(H_0)$ (km$^{-1}$ s Mpc)', fontsize=16)
plt.legend(loc='upper right',fontsize=10)
plt.tight_layout()
plt.savefig(outputfile+'.pdf',dpi=200)<|MERGE_RESOLUTION|>--- conflicted
+++ resolved
@@ -62,21 +62,9 @@
         Option("--bins_H0", default='200', type=int,
             help="Number of H0 bins"),
         Option("--posterior_samples", default=None,
-<<<<<<< HEAD
             help="Path to LALinference posterior samples file in format (.dat or hdf5)"),
-=======
-            help="LALinference posterior samples file in format (.dat or hdf5) or use GW170817, GW170814, GW170818"),
         Option("--posterior_samples_field", default=None,
             help="Internal field of the posterior samples file, e.g. h5 or json field"),
-        Option("--mass_distribution", default=None,
-            help="Choose between BNS, NSBH or BBH mass distributions for Pdet calculation."),
-        Option("--powerlaw_slope", default='1.6', type=float,
-            help="Set powerlaw slope for BBH powelaw mass distribution for Pdet calculation."),
-        Option("--minimum_mass", default='5.0', type=float,
-            help="Set minimum mass in the source fram for BBH powerlaw mass distribution (default is 5)."),
-        Option("--maximum_mass", default='100.0', type=float,
-            help="Set maximum mass in the source fram for BBH powerlaw mass distribution (default is 100)."),
->>>>>>> 778ba320
         Option("--skymap", default=None,
             help="Path to LALinference 3D skymap file in format (.fits or fits.gz)"),
         Option("--Pdet", default=None,
@@ -147,7 +135,8 @@
 if opts.posterior_samples is not None:
     posterior_samples = str(opts.posterior_samples)
 
-
+if opts.posterior_samples_field is not None:
+    posterior_samples_field = str(opts.posterior_samples_field)
 
 
 # Set command line arguments
@@ -186,7 +175,6 @@
 if redshift_evolution:
     ps_z = gwcosmo.gwcosmo.RedshiftEvolution()
 else:
-<<<<<<< HEAD
     ps_z = gwcosmo.gwcosmo.RedshiftNonEvolution()
 
 print('Setting up a cosmology with Omega_m={}'.format(Omega_m))
@@ -194,7 +182,7 @@
 # Once different methods can run with just skymap (instead of samples) this will need moving
 if opts.posterior_samples is not None:
     print("Loading posterior samples.")
-    samples = gwcosmo.likelihood.posterior_samples.posterior_samples(posterior_samples)
+    samples = gwcosmo.likelihood.posterior_samples.posterior_samples(posterior_samples,path=posterior_samples_field)
     
     px_zH0 = gwcosmo.likelihood.posterior_samples.make_px_function(samples, H0, reweight_samples=reweight_samples, mass_distribution=mass_distribution, alpha=mass_slope, mmin=Mmin, mmax=Mmax)
 
@@ -242,73 +230,8 @@
         
     skymap_path = str(opts.skymap)
     catalog_path = str(opts.galaxy_catalog)
-=======
-    if (opts.posterior_samples is None and opts.skymap is None):
-        parser.error('Provide either posterior samples or skymap.')
-
-    if opts.mass_distribution is None:
-        parser.error('Provide a mass distribution to use for Pdet calculation.')
-
-    if (opts.galaxy_catalog is None and opts.method == 'statistical'):
-        parser.error('The statistical method requires a galaxy catalog. Please provide one.')
-
-    if opts.psd is None:
-        parser.error('Please provide a PSD.')
-
-    if opts.posterior_samples is not None:
-        posterior_samples = str(opts.posterior_samples)
-        
-    if opts.posterior_samples_field is not None:
-        posterior_samples_field = str(opts.posterior_samples_field)
-
-    if opts.skymap is not None:
-        skymap = str(opts.skymap)
-
-    if opts.mass_distribution is not None:
-        mass_distribution = str(opts.mass_distribution)
-
-    if opts.galaxy_catalog is not None:
-        galaxy_catalog = str(opts.galaxy_catalog)
-
-    if opts.method == 'statistical':
-        galaxy_weighting = str2bool(opts.galaxy_weighting)
-        completion = str2bool(opts.completion)
-
-    if opts.method == 'counterpart':
-        galaxy_weighting = False
-        completion = True
-        if (opts.counterpart is not None and opts.counterpart[-5:] == '.hdf5'):
-            counterpart = gwcosmo.prior.catalog.galaxyCatalog(catalog_file=opts.counterpart)
-        else:
-            if opts.counterpart_ra is not None:
-                counterpart_ra = float(opts.counterpart_ra)
-            if opts.counterpart_dec is not None:
-                counterpart_dec = float(opts.counterpart_dec)
-            if opts.counterpart_z is not None:
-                counterpart_z = float(opts.counterpart_z)
-            if opts.counterpart_v is not None:
-                counterpart_v = float(opts.counterpart_v)
-
-    # Set command line arguments
-    min_H0 = float(opts.min_H0)
-    max_H0 = float(opts.max_H0)
-    bins_H0 = float(opts.bins_H0)
-
-    uncertainty = str2bool(opts.uncertainty)
-    linear = str2bool(opts.linear_cosmology)
-    basic = str2bool(opts.basic_pdet)
-    rate_evolution = str(opts.rate_evolution)
-    Lambda = float(opts.Lambda)
-    psd = str(opts.psd)
-    alpha = float(opts.powerlaw_slope)
-    mmin = float(opts.minimum_mass)
-    mmax = float(opts.maximum_mass)
-    Nsamps = 20000
-    new_skypatch=str2bool(opts.new_skypatch)
->>>>>>> 778ba320
     band = str(opts.catalog_band)
     Kcorr = str2bool(opts.Kcorrections)
-<<<<<<< HEAD
     zuncert = str2bool(opts.redshift_uncertainty)
     galaxy_weighting = str2bool(opts.galaxy_weighting)
     nside = int(opts.nside)
@@ -331,77 +254,6 @@
     p_M = SchechterMagFunction(Mstar_obs=sp.Mstar,alpha=sp.alpha)
     if galaxy_weighting:
         ps_M = gwcosmo.gwcosmo.LuminosityWeighting()
-=======
-    reweight = str2bool(opts.reweight)
-    network_snr_threshold = float(opts.snr)
-    population_params = dict(mass_distribution=mass_distribution,alpha=alpha,mmin=mmin,mmax=mmax,Lambda=Lambda)
-
-    options_string = opts.method
-    outputfile = str(opts.outputfile)
-
-    "Compute P(H0)"
-    H0 = np.linspace(min_H0, max_H0, bins_H0)
-    dH0 = H0[1] - H0[0]
-
-    if opts.posterior_samples is not None:
-        print("Loading posterior samples.")
-        samples = gwcosmo.likelihood.posterior_samples.posterior_samples(posterior_samples,path=posterior_samples_field)
-
-        if opts.skymap is not None:
-            print("Loading 2D skymap.")
-            skymap = gwcosmo.likelihood.skymap.skymap(skymap)
-
-    if opts.posterior_samples is None:
-        print("Loading 3D skymap.")
-        skymap = gwcosmo.likelihood.skymap.skymap(skymap)
-        samples = None
-
-    if opts.method == 'statistical':
-        if galaxy_catalog[-5:] == '.hdf5':
-            catalog = gwcosmo.prior.catalog.galaxyCatalog(catalog_file=galaxy_catalog,band=band,Kcorr=Kcorr)
-            print("Using "+str(band)+"-band maggies.")
-        else:
-            print('Not a compatible catalog.')
-
-        counterpart = None
-        population = False
-
-    if opts.method == 'population':
-        population = True
-        new_skypatch = False
-        galaxy_weighting = False
-        completion = False
-        catalog = None
-        counterpart = None
-
-    if (opts.method == "counterpart" and opts.counterpart is None):
-        catalog = None
-        counterpart = gwcosmo.prior.catalog.galaxy()
-        if (opts.counterpart_ra is None or
-            opts.counterpart_dec is None or
-            opts.counterpart_z is None):
-            parser.error('The counterpart method requires the ra, dec, and z of the galaxy.')
-        else:
-            counterpart.ra = counterpart_ra*np.pi/180.
-            counterpart.dec = counterpart_dec*np.pi/180.
-            if (counterpart_z > 0) & (counterpart_z < 3):
-                counterpart.z = counterpart_z 
-            else:
-                counterpart.z = counterpart_z/speed_of_light
-
-            if (counterpart_v > 0) & (counterpart_v < 1):
-                counterpart.sigmaz = counterpart_v
-            else:
-                counterpart.sigmaz = counterpart_v/speed_of_light
-            population = False
-
-    elif (opts.method == "counterpart" and opts.counterpart is not None):
-        catalog = None
-        population = False
-
-    if full_waveform is True:
-        kind = 'full_waveform'
->>>>>>> 778ba320
     else:
         ps_M = gwcosmo.gwcosmo.UniformWeighting()
 
