#!/usr/bin/env python3

"""
This script computes posterior on H0 using a single gravitational wave event
and an electromagnetic counterpart.

Ignacio Magana, Rachel Gray, Ankan Sur
"""
# System imports
import pkg_resources
import os
import sys
from optparse import Option, OptionParser, OptionGroup
import pickle
import multiprocessing as mp

#Global Imports
import matplotlib
matplotlib.use('agg')
import matplotlib.pyplot as plt
matplotlib.rcParams['font.family']= 'Times New Roman'
matplotlib.rcParams['font.sans-serif']= ['Bitstream Vera Sans']
matplotlib.rcParams['text.usetex']= True
matplotlib.rcParams['mathtext.fontset']= 'stixsans'

import seaborn as sns
sns.set_context('paper')
sns.set_style('ticks')
sns.set_palette('colorblind')

import numpy as np

import gwcosmo
from gwcosmo.utilities.posterior_utilities import confidence_interval
from gwcosmo.utilities.redshift_utilities import zhelio_to_zcmb
from gwcosmo.utilities.standard_cosmology import *
from gwcosmo.utilities.schechter_params import *
from gwcosmo.utilities.schechter_function import *
from gwcosmo.prior.catalog import load_catalog_from_opts

import astropy.constants as const
speed_of_light = const.c.to('km/s').value
data_path = pkg_resources.resource_filename('gwcosmo', 'data/')

def str2bool(v):
    if v.lower() in ('yes', 'true', 't', 'y', '1'):
        return True
    elif v.lower() in ('no', 'false', 'f', 'n', '0'):
        return False
    else:
        raise argparse.ArgumentTypeError('Boolean value expected.')

# Command line options
parser = OptionParser(
    description = __doc__,
    usage = "%prog [options]",
    option_list = [
        Option("--method", default=None,
            help="counterpart, statistical, population, pixel (required)"),
        Option("--min_H0", default=20.0, type=float,
            help="Minimum value of H0"),
        Option("--max_H0", default=200.0, type=float,
            help="Maximum value of H0"),
        Option("--bins_H0", default=200, type=int,
            help="Number of H0 bins"),
        Option("--posterior_samples", default=None,
            help="Path to LALinference posterior samples file in format (.dat or hdf5)"),
        Option("--posterior_samples_field", default=None,
            help="Internal field of the posterior samples file, e.g. h5 or json field"),
        Option("--skymap", default=None,
            help="Path to LALinference 3D skymap file in format (.fits or fits.gz)"),
        Option("--Pdet", default=None,
            help="Path to precomputed probability of detection pickle"),
        Option("--redshift_uncertainty", default='True',
            help="Marginalise over redshift uncertainties (default=True)"),
        Option("--counterpart_ra", default=None,
            help="Right ascension of counterpart"),
        Option("--counterpart_dec", default=None,
            help="Declination of counterpart"),
        Option("--counterpart_z", default=None,
            help="Redshift of counterpart (in CMB frame)"),
        Option("--counterpart_sigmaz", default=None,
            help="Uncertainty of counterpart in redshift"),
        Option("--counterpart_v", default=None,
            help="Recessional velocity of counterpart in km/sec (in CMB frame)"),
        Option("--counterpart_sigmav", default=None,
            help="Uncertainty of counterpart in km/sec"),
        Option("--redshift_evolution", default='None',
            help="Allow GW host probability to evolve with redshift. Select between None, PowerLaw or Madau (Default=None)"),
        Option("--Lambda", default=3.0, type=float,
            help="Set rate evolution parameter Lambda for redshift evolution (For Madau model this is equal to alpha)"),
        Option("--Madau_beta", default=3.0, type=float,
            help="Set Beta for Madau model. (Not used if redshift_evolution=None or PowerLaw)"),
        Option("--Madau_zp", default=0.0, type=float,
            help="Set zp for Madau model. (Not used if redshift_evolution=None or PowerLaw)"),
        Option("--Kcorrections", default='False',
            help="Apply K-corrections."),
        Option("--reweight_posterior_samples", default='True',
            help="Reweight posterior samples with the same priors used to calculate the selection effects."),
        Option("--zmax", default=10.0, type=float,
            help="Upper redshift limit for integrals (default=10)"),
        Option("--galaxy_weighting", default='True',
            help="Weight potential host galaxies by luminosity? (Default=True)"),
        Option("--assume_complete_catalog", default='False',
            help="Assume a complete catalog? (Default=False)"),
        Option("--zcut", default=None,
            help="Hard redshift cut to apply to the galaxy catalogue (default=%default)"),
        Option("--mth", default=None,
            help="Override the apparent magnitude threshold of the catalogue, if provided (default=None)"),
        Option("--schech_alpha", default=None,
            help="Override the default value for slope of schechter function for given band, if provided (default=None)"),
        Option("--schech_Mstar", default=None,
            help="Override the default value for Mstar of schechter function for given band, if provided (default=None)"),
        Option("--schech_Mmin", default=None,
            help="Override the default value for Mmin of schechter function for given band, if provided (default=None)"),
        Option("--schech_Mmax", default=None,
            help="Override the default value for Mmax of schechter function for given band, if provided (default=None)"),
        Option("--nside", default=32, type=int,
            help="skymap nside choice for reading in galaxies from the overlap of catalogue and skymap (default=32)"),
        Option("--sky_area", default=0.999, type=float,
            help="contour boundary for galaxy catalogue method (default=0.999)"),
        Option("--pixel_index", default=0, type=int,
            help="index of the skymap pixel to analyse (for use with pixel method only)"),
        Option("--min_pixels", default=30, type=int,
            help="minimum number of pixels desired to cover sky area of event (for use with pixel method only)"),
        Option("--return_skymap_indices", default='False',
            help="Return the skymap indices needed to run the pixelated method (for use with pixel method only)"),
        Option("--combine_pixels", default='False',
            help="combine multiple pixels to make the full likelihood for an event. Folder must contain pixel likelihoods and pixel indices file. (for use with pixel method only)"),
        Option("--outputfile", default='Posterior',
            help="Name of output file"),
        Option("--seed", default=None, type=int, help="Random seed")
    ])

catalog_option_group = OptionGroup(parser, "Galaxy Catalog Options","""
Use these options to control the galaxy catalog input"""
)
# Add the catalog options
for opt in gwcosmo.prior.catalog.catalog_options:
    catalog_option_group.add_option(opt)

parser.add_option_group(catalog_option_group)

opts, args = parser.parse_args()
print(opts)

np.random.seed(opts.seed)

# Check for missing required arguments
missing = []
for option in parser.option_list:
    if 'required' in option.help and eval('opts.' + option.dest) == None:
        missing.extend(option._long_opts)
if len(missing) > 0:
    parser.error('Missing required options: {0}'.format(str(missing)))

outputfile = str(opts.outputfile)

combine_pixels = str2bool(opts.combine_pixels)
if combine_pixels:
    low_res_nside = np.genfromtxt(outputfile+'_indices.txt',dtype=int,max_rows=1)[1]
    opts.low_res_nside = low_res_nside
    pixels = np.genfromtxt(outputfile+'_indices.txt',dtype=int, skip_header=1)
    H0 = np.load(outputfile+'_pixel_{}.npz'.format(pixels[0]),allow_pickle=True)['arr_0'][0]
    dH0 = H0[1] - H0[0]
    min_H0 = np.amin(H0)
    max_H0 = np.amax(H0)
    print('Combining {} pixels'.format(len(pixels)))
    likelihoods = np.zeros([len(H0),len(pixels)])
    for i, idx in enumerate(pixels):
        likelihoods[:,i] = np.load(outputfile+'_pixel_{}.npz'.format(idx),allow_pickle=True)['arr_0'][1]
    likelihood = np.sum(likelihoods,axis=1)

else:
    print('Selected method is:', opts.method)

    if (opts.posterior_samples is None):
        parser.error('Currently all methods are implemented to work with posterior samples. \
                      We are working to add skymap compatability as soon as possible.')

    if opts.Pdet is None:
        parser.error('Provide a precomputed probability of detection.')

    if opts.posterior_samples is not None:
        posterior_samples = str(opts.posterior_samples)

    if opts.posterior_samples_field is not None:
        posterior_samples_field = str(opts.posterior_samples_field)
    else:
        posterior_samples_field = None

    min_H0 = float(opts.min_H0)
    max_H0 = float(opts.max_H0)
    bins_H0 = int(opts.bins_H0)
    H0 = np.linspace(min_H0, max_H0, bins_H0)
    dH0 = H0[1] - H0[0]

    redshift_evolution = str(opts.redshift_evolution)
    Lambda = float(opts.Lambda)
    madau_beta = float(opts.Madau_beta)
    madau_zp = float(opts.Madau_zp)
    reweight_samples = str2bool(opts.reweight_posterior_samples)
    outputfile = str(opts.outputfile)
    pdet_path = str(opts.Pdet)
    zmax = float(opts.zmax)

    return_skymap_indices = str2bool(opts.return_skymap_indices)
    pixel_index = int(opts.pixel_index)

    pdet = pickle.load(open(pdet_path, 'rb'))
    mass_distribution = pdet.mass_distribution
    mass_slope, psd, Mmin, Mmax, network_snr_threshold = pdet.alpha, pdet.asd, pdet.Mmin, pdet.Mmax, pdet.snr_threshold
    mass_slope_2, beta, sigma_g, lambda_peak, mu_g, delta_m, b = pdet.alpha_2, pdet.beta, pdet.sigma_g, pdet.lambda_peak, pdet.mu_g, pdet.delta_m, pdet.b

    hyper_params_dict = {'alpha':mass_slope,'alpha_2':mass_slope_2,'mmin':Mmin,'mmax':Mmax,'beta':beta,'sigma_g':sigma_g,'lambda_peak':lambda_peak,
                         'mu_g':mu_g,'delta_m':delta_m,'b':b}


    print('Loading precomputed pdet with a {} mass distribution at {} sensitivity assuming an SNR threshold of {}.'.format(mass_distribution, psd, network_snr_threshold))
    if mass_distribution == 'BBH-powerlaw' or mass_distribution == 'NSBH-powerlaw':
        print('{:s} mass distribution with parameters: alpha=-{}, beta={}, Mmin={}, Mmax={}'.format(mass_distribution,mass_slope, beta, Mmin, Mmax))
    elif mass_distribution == 'BBH-powerlaw-gaussian' or mass_distribution == 'NSBH-powerlaw-gaussian':
        print('{:s} mass distribution with parameters: alpha=-{}, beta={}, Mmin={}, Mmax={}, lambda_peak={}, mu={}, sigma={}, delta={}'.format(mass_distribution,
                                                       mass_slope, beta, Mmin, Mmax, lambda_peak, mu_g, sigma_g, delta_m))
    elif mass_distribution == 'BBH-broken-powerlaw' or mass_distribution == 'NSBH-broken-powerlaw':
        print('{:s} mass distribution with parameters: alpha_1=-{}, alpha_2=-{}, beta={}, Mmin={}, Mmax={}, b={}, delta={}'.format(mass_distribution,
                                                       mass_slope, mass_slope_2, beta, Mmin, Mmax, b, delta_m))


    Omega_m = pdet.Omega_m
    linear_cosmo = pdet.linear
    zprior = redshift_prior(Omega_m=Omega_m, linear=linear_cosmo)
    cosmo = fast_cosmology(Omega_m=Omega_m, linear=linear_cosmo)

    hyper_params_evolution = {'model':redshift_evolution,'Lambda':Lambda,'madau_beta':madau_beta,'madau_zp':madau_zp}

    if redshift_evolution=='PowerLaw':
        ps_z = gwcosmo.gwcosmo.RedshiftEvolutionPowerLaw(hyper_params_evolution)
    elif redshift_evolution=='Madau':
        ps_z = gwcosmo.gwcosmo.RedshiftEvolutionMadau(hyper_params_evolution)
    elif redshift_evolution=='None':
        ps_z = gwcosmo.gwcosmo.RedshiftNonEvolution(hyper_params_evolution)

    print('Setting up a cosmology with Omega_m={}'.format(Omega_m))

    # Once different methods can run with just skymap (instead of samples) this will need moving
    if opts.posterior_samples is not None:
        print("Loading posterior samples")
        samples = gwcosmo.likelihood.posterior_samples.posterior_samples(cosmo,posterior_samples,field=posterior_samples_field)
        if opts.method == 'counterpart' or opts.method == 'population' or opts.method == 'statistical':
            print("Setting up p(x|z,H0)")
            px_zH0 = gwcosmo.likelihood.posterior_samples.make_px_function(samples, H0, hyper_params_dict, name=mass_distribution, reweight_samples=reweight_samples)

    if opts.skymap is not None:
        skymap_path = str(opts.skymap)
        skymap = gwcosmo.likelihood.skymap.skymap(skymap_path)

    if not opts.method in ['counterpart','population','pixel','statistical']:
        raise ValueError(f"Unknown --method {opts.method}. Valid methods are counterpart, statistical, population or pixel")
    if opts.method == 'counterpart':
        ### This method currently only works with posterior samples which are already
        ### marginalised along the LOS of the counterpart.
        ### TODO: get this working for regular posterior samples.
        ### TODO: get this working with a skymap and no samples.
        if (opts.counterpart_z is None and opts.counterpart_v is None):
            parser.error('Provide either counterpart redshift or recessional velocity.')

        if (opts.counterpart_z is not None and opts.counterpart_v is not None):
            print('Both counterpart redshift and recessional velocity provided. Using recessional velocity.')

        if (opts.posterior_samples is not None and opts.skymap is not None):
            print('Both posterior samples and skymap provided. Using posterior samples.')

        if opts.counterpart_ra is not None:
            counterpart_ra = float(opts.counterpart_ra)
        if opts.counterpart_dec is not None:
            counterpart_dec = float(opts.counterpart_dec)
        if opts.counterpart_z is not None:
            counterpart_z = float(opts.counterpart_z)
        if opts.counterpart_sigmaz is not None:
            counterpart_sigmaz = float(opts.counterpart_sigmaz)
        if opts.counterpart_v is not None:
            counterpart_v = float(opts.counterpart_v)
            counterpart_z = counterpart_v/speed_of_light
        if opts.counterpart_sigmav is not None:
            counterpart_sigmav = float(opts.counterpart_sigmav)
            counterpart_sigmaz = counterpart_sigmav/speed_of_light

        me = gwcosmo.gwcosmo.DirectCounterpartLikelihood(counterpart_z,counterpart_sigmaz,px_zH0,pdet.pD_zH0_eval,zprior,ps_z,zmax=zmax)

    if opts.method == 'population':

        me = gwcosmo.gwcosmo.EmptyCatalogLikelihood(px_zH0,pdet.pD_zH0_eval,zprior,ps_z,zmax=zmax)

    if opts.method == 'statistical' or opts.method == 'pixel':

        if (opts.skymap is None):
            parser.error('Provide a gravitational wave skymap')

        band = str(opts.catalog_band)
        catalog = load_catalog_from_opts(opts)
        Kcorr = str2bool(opts.Kcorrections)
        zuncert = str2bool(opts.redshift_uncertainty)
        galaxy_weighting = str2bool(opts.galaxy_weighting)
        nside = int(opts.nside)
        sky_area = float(opts.sky_area)
        complete_catalog = str2bool(opts.assume_complete_catalog)
        if opts.mth is not None:
            mth = float(opts.mth)
        else:
            mth = None
        if opts.zcut is not None:
            zcut = float(opts.zcut)
        else:
            zcut = None
        if opts.schech_alpha is not None:
            schech_alpha=float(opts.schech_alpha)    
        else:
            schech_alpha = None
        if opts.schech_Mstar is not None:
            schech_Mstar=float(opts.schech_Mstar)
        else:
            schech_Mstar = None
        if opts.schech_Mmin is not None:
            schech_Mmin=float(opts.schech_Mmin)
        else:
            schech_Mmin = None
        if opts.schech_Mmax is not None:
            schech_Mmax=float(opts.schech_Mmax)
        else:
            schech_Mmax = None

        sp = SchechterParams(band, schech_alpha, schech_Mstar, schech_Mmin, schech_Mmax)
        print("Schechter function with parameters: alpha={}, Mstar={}, Mmin={}, Mmax={}, ".format(sp.alpha,  sp.Mstar, sp.Mmin, sp.Mmax))
        p_M = SchechterMagFunction(Mstar_obs=sp.Mstar,alpha=sp.alpha)
        if galaxy_weighting:
            ps_M = gwcosmo.gwcosmo.LuminosityWeighting()
        else:
            ps_M = gwcosmo.gwcosmo.UniformWeighting()

    if opts.method == 'statistical':

<<<<<<< HEAD
        me = gwcosmo.gwcosmo.WholeSkyGalaxyCatalogLikelihood(catalog, skymap, band, sp, cosmo, px_zH0, pdet.pD_zH0_eval, zprior, ps_z, p_M, ps_M, Kcorr=Kcorr, mth=mth, zcut=zcut, zmax=zmax,zuncert=zuncert, complete_catalog=complete_catalog, sky_thresh = opts.sky_area, nside=opts.nside)
=======
        me = gwcosmo.gwcosmo.WholeSkyGalaxyCatalogLikelihood(catalog, skymap, band, cosmo, px_zH0, pdet.pD_zH0_eval, zprior, ps_z, p_M, ps_M, Kcorr=Kcorr, mth=mth, zcut=zcut, zmax=zmax,zuncert=zuncert, complete_catalog=complete_catalog, sky_thresh = opts.sky_area, nside=opts.nside)
>>>>>>> de9d108e


    if opts.method == 'pixel':

        min_pixels = int(opts.min_pixels)
        pixelated_samples = gwcosmo.likelihood.posterior_samples.make_pixel_px_function(samples, skymap, npixels=min_pixels, thresh=sky_area)
        
        nside_low_res = pixelated_samples.nside

        if nside_low_res > nside:
            raise ValueError(f'Low resolution nside {nside_low_res} is higher than high resolution nside {nside}. Try decreasing min_pixels or increasing nside.')

        if return_skymap_indices:
            # Make the catalog cache file
            if not catalog.read_pixel_index_cache(nside_low_res):
                print(f'No pixel index found for nside {nside_low_res}, generating now.')
                catalog.build_pixel_index_file(nside_low_res)
            with open(outputfile+f'_indices.txt','w') as file:
                file.write(f'nside: {nside_low_res}\n')
                for i in pixelated_samples.indices:
                    file.write(f'{i}\n')

            exit()

        # Select the coarse pixel from the skymap that we will use
        catalog = catalog.select_pixel(nside_low_res, pixel_index, nested=skymap.nested)

        samp_ind = pixelated_samples.identify_samples(pixel_index, minsamps=100)
        print("Setting up p(x|z,H0)")
        px_zH0 = pixelated_samples.make_los_px_function(samp_ind,H0,hyper_params_dict,name=mass_distribution,reweight_samples=reweight_samples)

        me = gwcosmo.gwcosmo.SinglePixelGalaxyCatalogLikelihood(pixel_index, catalog, skymap, band, sp, cosmo,\
                                                              px_zH0, pdet.pD_zH0_eval, zprior, ps_z, p_M, \
                                                              ps_M, outputfile, Kcorr=Kcorr, mth=mth, zcut=zcut, \
                                                              zmax=zmax,zuncert=zuncert, complete_catalog=complete_catalog, \
                                                              nside=nside, nside_low_res = nside_low_res )

    likelihood = me(H0)
    pxG, pDG, pG, pxB, pDB, pB, pxO, pDO, pO = me.return_components()

    if opts.method == 'pixel':
        np.savez(outputfile+'_pixel_{}.npz'.format(pixel_index),[H0, likelihood, pxG, pDG, pG, pxB, pDB, pB, pxO, pDO, pO])
        exit()
    else:
        np.savez(outputfile+'_likelihood_breakdown.npz',[H0, likelihood, pxG, pDG, pG, pxB, pDB, pB, pxO, pDO, pO])

prior_uniform = gwcosmo.prior.priors.pH0(H0,prior='uniform')
posterior_uniform = prior_uniform*likelihood
prior_log = gwcosmo.prior.priors.pH0(H0,prior='log')
posterior_log= prior_log*likelihood

prior_uniform_norm = prior_uniform/np.sum(prior_uniform*dH0)
posterior_uniform_norm = posterior_uniform/np.sum(posterior_uniform*dH0)
prior_log_norm = prior_log/np.sum(prior_log*dH0)
posterior_log_norm = posterior_log/np.sum(posterior_log*dH0)

np.savez(outputfile+'.npz',[H0,likelihood,posterior_uniform_norm,posterior_log_norm,opts])

print("Uniform Prior")
confidence_uniform = confidence_interval(posterior_uniform_norm,H0,level=0.683)
MAP_uniform = confidence_uniform.map
a_uniform = confidence_uniform.lower_level
b_uniform = confidence_uniform.upper_level
print('H0 = %.0f + %.0f - %.0f (MAP and 68.3 percent HDI)' %(MAP_uniform,b_uniform-MAP_uniform,MAP_uniform-a_uniform))

print("Log Prior")
confidence_log = confidence_interval(posterior_log_norm,H0,level=0.683)
MAP_log = confidence_log.map
a_log = confidence_log.lower_level
b_log = confidence_log.upper_level
print('H0 = %.0f + %.0f - %.0f (MAP and 68.3 percent HDI)' %(MAP_log,b_log-MAP_log,MAP_log-a_log))

ymin = 0
ymax = 1.1*max(posterior_log_norm)
planck_h = 0.6774*100
sigma_planck_h = 0.0062*100
riess_h = 0.7324*100
sigma_riess_h = 0.0174*100

c=sns.color_palette('colorblind')
plt.figure()
plt.axvline(planck_h,label='Planck',color=c[4])
plt.fill_betweenx([ymin,ymax],planck_h-2*sigma_planck_h,planck_h+2*sigma_planck_h,color=c[4],alpha=0.2)
plt.axvline(riess_h,label='SH0ES',color=c[2])
plt.fill_betweenx([ymin,ymax],riess_h-2*sigma_riess_h,riess_h+2*sigma_riess_h,color=c[2],alpha=0.2)
plt.axvline(70,ls='--', color='k',alpha=0.8, label = r'$H_0 = 70$ (km s$^{-1}$ Mpc$^{-1}$)')
plt.plot(H0,posterior_uniform_norm, linewidth = 3.0, label='Posterior (Uniform)',c=c[0])
plt.axvline(a_uniform,ls='--',c=c[0])
plt.axvline(b_uniform,ls='--',c=c[0])
plt.plot(H0,posterior_log_norm,linewidth = 3.0, label='Posterior (Log)',c=c[1])
plt.axvline(a_log,ls='--',c=c[1])
plt.axvline(b_log,ls='--',c=c[1])
plt.plot(H0,prior_uniform_norm,ls=':', linewidth = 3.0, label='Prior (Uniform)',c=c[0],alpha=0.6)
plt.plot(H0,prior_log_norm,ls=':', linewidth = 3.0, label='Prior (Log)',c=c[1],alpha=0.6)
plt.xlim(min_H0,max_H0)
plt.ylim(ymin,ymax)
plt.xticks(fontsize=14)
plt.yticks(fontsize=14)
plt.xlabel(r'$H_0$ (km s$^{-1}$ Mpc$^{-1}$)',fontsize=16)
plt.ylabel(r'$p(H_0)$ (km$^{-1}$ s Mpc)', fontsize=16)
plt.legend(loc='upper right',fontsize=10)
plt.tight_layout()
plt.savefig(outputfile+'.pdf',dpi=200)<|MERGE_RESOLUTION|>--- conflicted
+++ resolved
@@ -340,11 +340,9 @@
 
     if opts.method == 'statistical':
 
-<<<<<<< HEAD
+
         me = gwcosmo.gwcosmo.WholeSkyGalaxyCatalogLikelihood(catalog, skymap, band, sp, cosmo, px_zH0, pdet.pD_zH0_eval, zprior, ps_z, p_M, ps_M, Kcorr=Kcorr, mth=mth, zcut=zcut, zmax=zmax,zuncert=zuncert, complete_catalog=complete_catalog, sky_thresh = opts.sky_area, nside=opts.nside)
-=======
-        me = gwcosmo.gwcosmo.WholeSkyGalaxyCatalogLikelihood(catalog, skymap, band, cosmo, px_zH0, pdet.pD_zH0_eval, zprior, ps_z, p_M, ps_M, Kcorr=Kcorr, mth=mth, zcut=zcut, zmax=zmax,zuncert=zuncert, complete_catalog=complete_catalog, sky_thresh = opts.sky_area, nside=opts.nside)
->>>>>>> de9d108e
+
 
 
     if opts.method == 'pixel':
